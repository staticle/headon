--- conflicted
+++ resolved
@@ -341,13 +341,9 @@
 
       - name: Run rust tests
         run: |
-<<<<<<< HEAD
           for io_engine in std-fs tokio-epoll-uring ; do
-            NEON_PAGESERVER_UNIT_TEST_VIRTUAL_FILE_IOENGINE=$io_engine ${cov_prefix} cargo test $CARGO_FLAGS $CARGO_FEATURES
+            NEON_PAGESERVER_UNIT_TEST_VIRTUAL_FILE_IOENGINE=$io_engine ${cov_prefix} cargo nextest $CARGO_FLAGS $CARGO_FEATURES
           done
-=======
-          ${cov_prefix} cargo nextest run $CARGO_FLAGS $CARGO_FEATURES
->>>>>>> da7a7c86
 
           # Run separate tests for real S3
           export ENABLE_REAL_S3_REMOTE_STORAGE=nonempty
