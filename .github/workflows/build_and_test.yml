name: Build and Test

on:
  push:
    branches:
      - main
      - release
      - release-proxy
      - release-compute
  pull_request:

defaults:
  run:
    shell: bash -euxo pipefail {0}

concurrency:
  # Allow only one workflow per any non-`main` branch.
  group: ${{ github.workflow }}-${{ github.ref_name }}-${{ github.ref_name == 'main' && github.sha || 'anysha' }}
  cancel-in-progress: true

env:
  RUST_BACKTRACE: 1
  COPT: '-Werror'
  AWS_ACCESS_KEY_ID: ${{ secrets.AWS_ACCESS_KEY_DEV }}
  AWS_SECRET_ACCESS_KEY: ${{ secrets.AWS_SECRET_KEY_DEV }}
  # A concurrency group that we use for e2e-tests runs, matches `concurrency.group` above with `github.repository` as a prefix
  E2E_CONCURRENCY_GROUP: ${{ github.repository }}-e2e-tests-${{ github.ref_name }}-${{ github.ref_name == 'main' && github.sha || 'anysha' }}

jobs:
  check-permissions:
    if: ${{ !contains(github.event.pull_request.labels.*.name, 'run-no-ci') }}
    uses: ./.github/workflows/check-permissions.yml
    with:
      github-event-name: ${{ github.event_name }}

  cancel-previous-e2e-tests:
    needs: [ check-permissions ]
    if: github.event_name == 'pull_request'
    runs-on: ubuntu-22.04

    steps:
      - name: Cancel previous e2e-tests runs for this PR
        env:
          GH_TOKEN: ${{ secrets.CI_ACCESS_TOKEN }}
        run: |
          gh workflow --repo neondatabase/cloud \
            run cancel-previous-in-concurrency-group.yml \
              --field concurrency_group="${{ env.E2E_CONCURRENCY_GROUP }}"

  tag:
    needs: [ check-permissions ]
    runs-on: [ self-hosted, small ]
    container: 369495373322.dkr.ecr.eu-central-1.amazonaws.com/base:pinned
    outputs:
      build-tag: ${{steps.build-tag.outputs.tag}}

    steps:
      # Need `fetch-depth: 0` to count the number of commits in the branch
      - uses: actions/checkout@v4
        with:
          fetch-depth: 0

      - name: Get build tag
        run: |
          echo run:$GITHUB_RUN_ID
          echo ref:$GITHUB_REF_NAME
          echo rev:$(git rev-list --count HEAD)
          if [[ "$GITHUB_REF_NAME" == "main" ]]; then
            echo "tag=$(git rev-list --count HEAD)" >> $GITHUB_OUTPUT
          elif [[ "$GITHUB_REF_NAME" == "release" ]]; then
            echo "tag=release-$(git rev-list --count HEAD)" >> $GITHUB_OUTPUT
          elif [[ "$GITHUB_REF_NAME" == "release-proxy" ]]; then
            echo "tag=release-proxy-$(git rev-list --count HEAD)" >> $GITHUB_OUTPUT
          elif [[ "$GITHUB_REF_NAME" == "release-compute" ]]; then
            echo "tag=release-compute-$(git rev-list --count HEAD)" >> $GITHUB_OUTPUT
          else
            echo "GITHUB_REF_NAME (value '$GITHUB_REF_NAME') is not set to either 'main' or 'release', 'release-proxy', 'release-compute'"
            echo "tag=$GITHUB_RUN_ID" >> $GITHUB_OUTPUT
          fi
        shell: bash
        id: build-tag

  build-build-tools-image:
    needs: [ check-permissions ]
    uses: ./.github/workflows/build-build-tools-image.yml
    secrets: inherit

  check-codestyle-python:
    needs: [ check-permissions, build-build-tools-image ]
    uses: ./.github/workflows/_check-codestyle-python.yml
    with:
      build-tools-image: ${{ needs.build-build-tools-image.outputs.image }}-bookworm
    secrets: inherit

  check-codestyle-jsonnet:
    needs: [ check-permissions, build-build-tools-image ]
    runs-on: [ self-hosted, small ]
    container:
      image: ${{ needs.build-build-tools-image.outputs.image }}
      credentials:
        username: ${{ secrets.NEON_DOCKERHUB_USERNAME }}
        password: ${{ secrets.NEON_DOCKERHUB_PASSWORD }}
      options: --init

    steps:
      - name: Checkout
        uses: actions/checkout@v4

      - name: Check Jsonnet code formatting
        run: |
          make -C compute jsonnetfmt-test

  # Check that the vendor/postgres-* submodules point to the
  # corresponding REL_*_STABLE_neon branches.
  check-submodules:
    needs: [ check-permissions ]
    runs-on: ubuntu-22.04
    steps:
      - name: Checkout
        uses: actions/checkout@v4
        with:
          submodules: true

      - uses: dorny/paths-filter@v3
        id: check-if-submodules-changed
        with:
          filters: |
            vendor:
              - 'vendor/**'

      - name: Check vendor/postgres-v14 submodule reference
        if: steps.check-if-submodules-changed.outputs.vendor == 'true'
        uses: jtmullen/submodule-branch-check-action@v1
        with:
          path: "vendor/postgres-v14"
          fetch_depth: "50"
          sub_fetch_depth: "50"
          pass_if_unchanged: true

      - name: Check vendor/postgres-v15 submodule reference
        if: steps.check-if-submodules-changed.outputs.vendor == 'true'
        uses: jtmullen/submodule-branch-check-action@v1
        with:
          path: "vendor/postgres-v15"
          fetch_depth: "50"
          sub_fetch_depth: "50"
          pass_if_unchanged: true

      - name: Check vendor/postgres-v16 submodule reference
        if: steps.check-if-submodules-changed.outputs.vendor == 'true'
        uses: jtmullen/submodule-branch-check-action@v1
        with:
          path: "vendor/postgres-v16"
          fetch_depth: "50"
          sub_fetch_depth: "50"
          pass_if_unchanged: true

      - name: Check vendor/postgres-v17 submodule reference
        if: steps.check-if-submodules-changed.outputs.vendor == 'true'
        uses: jtmullen/submodule-branch-check-action@v1
        with:
          path: "vendor/postgres-v17"
          fetch_depth: "50"
          sub_fetch_depth: "50"
          pass_if_unchanged: true

  check-codestyle-rust:
    needs: [ check-permissions, build-build-tools-image ]
    strategy:
      matrix:
        arch: [ x64, arm64 ]
    runs-on: ${{ fromJson(format('["self-hosted", "{0}"]', matrix.arch == 'arm64' && 'small-arm64' || 'small')) }}

    container:
      image: ${{ needs.build-build-tools-image.outputs.image }}-bookworm
      credentials:
        username: ${{ secrets.NEON_DOCKERHUB_USERNAME }}
        password: ${{ secrets.NEON_DOCKERHUB_PASSWORD }}
      options: --init

    steps:
      - name: Checkout
        uses: actions/checkout@v4
        with:
          submodules: true

      - name: Cache cargo deps
        uses: actions/cache@v4
        with:
          path: |
            ~/.cargo/registry
            !~/.cargo/registry/src
            ~/.cargo/git
            target
          key: v1-${{ runner.os }}-${{ runner.arch }}-cargo-${{ hashFiles('./Cargo.lock') }}-${{ hashFiles('./rust-toolchain.toml') }}-rust

      # Some of our rust modules use FFI and need those to be checked
      - name: Get postgres headers
        run: make postgres-headers -j$(nproc)

      # cargo hack runs the given cargo subcommand (clippy in this case) for all feature combinations.
      # This will catch compiler & clippy warnings in all feature combinations.
      # TODO: use cargo hack for build and test as well, but, that's quite expensive.
      # NB: keep clippy args in sync with ./run_clippy.sh
      #
      # The only difference between "clippy --debug" and "clippy --release" is that in --release mode,
      # #[cfg(debug_assertions)] blocks are not built. It's not worth building everything for second
      # time just for that, so skip "clippy --release".
      - run: |
          CLIPPY_COMMON_ARGS="$( source .neon_clippy_args; echo "$CLIPPY_COMMON_ARGS")"
          if [ "$CLIPPY_COMMON_ARGS" = "" ]; then
            echo "No clippy args found in .neon_clippy_args"
            exit 1
          fi
          echo "CLIPPY_COMMON_ARGS=${CLIPPY_COMMON_ARGS}" >> $GITHUB_ENV
      - name: Run cargo clippy (debug)
        run: cargo hack --feature-powerset clippy $CLIPPY_COMMON_ARGS

      - name: Check documentation generation
        run: cargo doc --workspace --no-deps --document-private-items
        env:
            RUSTDOCFLAGS: "-Dwarnings -Arustdoc::private_intra_doc_links"

      # Use `${{ !cancelled() }}` to run quck tests after the longer clippy run
      - name: Check formatting
        if: ${{ !cancelled() }}
        run: cargo fmt --all -- --check

      # https://github.com/facebookincubator/cargo-guppy/tree/bec4e0eb29dcd1faac70b1b5360267fc02bf830e/tools/cargo-hakari#2-keep-the-workspace-hack-up-to-date-in-ci
      - name: Check rust dependencies
        if: ${{ !cancelled() }}
        run: |
          cargo hakari generate --diff  # workspace-hack Cargo.toml is up-to-date
          cargo hakari manage-deps --dry-run  # all workspace crates depend on workspace-hack

      # https://github.com/EmbarkStudios/cargo-deny
      - name: Check rust licenses/bans/advisories/sources
        if: ${{ !cancelled() }}
        run: cargo deny check --hide-inclusion-graph

  build-and-test-locally:
    needs: [ tag, build-build-tools-image ]
    strategy:
      fail-fast: false
      matrix:
        arch: [ x64, arm64 ]
        # Do not build or run tests in debug for release branches
        build-type: ${{ fromJson((startsWith(github.ref_name, 'release') && github.event_name == 'push') && '["release"]' || '["debug", "release"]') }}
        include:
          - build-type: release
            arch: arm64
    uses: ./.github/workflows/_build-and-test-locally.yml
    with:
      arch: ${{ matrix.arch }}
      build-tools-image: ${{ needs.build-build-tools-image.outputs.image }}-bookworm
      build-tag: ${{ needs.tag.outputs.build-tag }}
      build-type: ${{ matrix.build-type }}
      # Run tests on all Postgres versions in release builds and only on the latest version in debug builds
      # run without LFC on v17 release only
      test-cfg: |
        ${{ matrix.build-type == 'release' && '[{"pg_version":"v14", "lfc_state": "without-lfc"},
                                                {"pg_version":"v15", "lfc_state": "without-lfc"},
                                                {"pg_version":"v16", "lfc_state": "without-lfc"},
                                                {"pg_version":"v17", "lfc_state": "without-lfc"},
                                                {"pg_version":"v17", "lfc_state": "with-lfc"}]'
                                           || '[{"pg_version":"v17", "lfc_state": "without-lfc"}]' }}
    secrets: inherit

  # Keep `benchmarks` job outside of `build-and-test-locally` workflow to make job failures non-blocking
  get-benchmarks-durations:
    if: github.ref_name == 'main' || contains(github.event.pull_request.labels.*.name, 'run-benchmarks')
    outputs:
      json: ${{ steps.get-benchmark-durations.outputs.json }}
    needs: [ check-permissions, build-build-tools-image ]
    runs-on: [ self-hosted, small ]
    container:
      image: ${{ needs.build-build-tools-image.outputs.image }}-bookworm
      credentials:
        username: ${{ secrets.NEON_DOCKERHUB_USERNAME }}
        password: ${{ secrets.NEON_DOCKERHUB_PASSWORD }}
      options: --init
    steps:
      - name: Checkout
        uses: actions/checkout@v4

      - name: Cache poetry deps
        uses: actions/cache@v4
        with:
          path: ~/.cache/pypoetry/virtualenvs
          key: v2-${{ runner.os }}-${{ runner.arch }}-python-deps-bookworm-${{ hashFiles('poetry.lock') }}

      - name: Install Python deps
        run: ./scripts/pysync

      - name: get benchmark durations
        id: get-benchmark-durations
        env:
          TEST_RESULT_CONNSTR: ${{ secrets.REGRESS_TEST_RESULT_CONNSTR_NEW }}
        run: |
          poetry run ./scripts/benchmark_durations.py "${TEST_RESULT_CONNSTR}" \
                                                      --days 10 \
                                                      --output /tmp/benchmark_durations.json
          echo "json=$(jq --compact-output '.' /tmp/benchmark_durations.json)" >> $GITHUB_OUTPUT

  benchmarks:
    if: github.ref_name == 'main' || contains(github.event.pull_request.labels.*.name, 'run-benchmarks')
    needs: [ check-permissions, build-and-test-locally, build-build-tools-image, get-benchmarks-durations ]
    runs-on: [ self-hosted, small ]
    container:
      image: ${{ needs.build-build-tools-image.outputs.image }}-bookworm
      credentials:
        username: ${{ secrets.NEON_DOCKERHUB_USERNAME }}
        password: ${{ secrets.NEON_DOCKERHUB_PASSWORD }}
      # for changed limits, see comments on `options:` earlier in this file
      options: --init --shm-size=512mb --ulimit memlock=67108864:67108864
    strategy:
      fail-fast: false
      matrix:
        # the amount of groups (N) should be reflected in `extra_params: --splits N ...`
        pytest_split_group: [ 1, 2, 3, 4, 5 ]
        build_type: [ release ]
    steps:
      - name: Checkout
        uses: actions/checkout@v4

      - name: Pytest benchmarks
        uses: ./.github/actions/run-python-test-set
        with:
          build_type: ${{ matrix.build_type }}
          test_selection: performance
          run_in_parallel: false
          save_perf_report: ${{ github.ref_name == 'main' }}
          extra_params: --splits 5 --group ${{ matrix.pytest_split_group }}
          benchmark_durations: ${{ needs.get-benchmarks-durations.outputs.json }}
          pg_version: v16
        env:
          VIP_VAP_ACCESS_TOKEN: "${{ secrets.VIP_VAP_ACCESS_TOKEN }}"
          PERF_TEST_RESULT_CONNSTR: "${{ secrets.PERF_TEST_RESULT_CONNSTR }}"
          TEST_RESULT_CONNSTR: "${{ secrets.REGRESS_TEST_RESULT_CONNSTR_NEW }}"
          PAGESERVER_VIRTUAL_FILE_IO_ENGINE: tokio-epoll-uring
          SYNC_BETWEEN_TESTS: true
      # XXX: no coverage data handling here, since benchmarks are run on release builds,
      # while coverage is currently collected for the debug ones

  report-benchmarks-failures:
    needs: [ benchmarks, create-test-report ]
    if: github.ref_name == 'main' && failure() && needs.benchmarks.result == 'failure'
    runs-on: ubuntu-22.04

    steps:
    - uses: slackapi/slack-github-action@v1
      with:
        channel-id: C060CNA47S9 # on-call-staging-storage-stream
        slack-message: |
          Benchmarks failed on main <${{ github.event.head_commit.url }}|${{ github.sha }}>
          <${{ needs.create-test-report.outputs.report-url }}|Allure report>
      env:
        SLACK_BOT_TOKEN: ${{ secrets.SLACK_BOT_TOKEN }}

  create-test-report:
    needs: [ check-permissions, build-and-test-locally, coverage-report, build-build-tools-image, benchmarks ]
    if: ${{ !cancelled() && contains(fromJSON('["skipped", "success"]'), needs.check-permissions.result) }}
    outputs:
      report-url: ${{ steps.create-allure-report.outputs.report-url }}

    runs-on: [ self-hosted, small ]
    container:
      image: ${{ needs.build-build-tools-image.outputs.image }}-bookworm
      credentials:
        username: ${{ secrets.NEON_DOCKERHUB_USERNAME }}
        password: ${{ secrets.NEON_DOCKERHUB_PASSWORD }}
      options: --init

    steps:
      - uses: actions/checkout@v4

      - name: Create Allure report
        if: ${{ !cancelled() }}
        id: create-allure-report
        uses: ./.github/actions/allure-report-generate
        with:
          store-test-results-into-db: true
        env:
          REGRESS_TEST_RESULT_CONNSTR_NEW: ${{ secrets.REGRESS_TEST_RESULT_CONNSTR_NEW }}

      - uses: actions/github-script@v7
        if: ${{ !cancelled() }}
        with:
          # Retry script for 5XX server errors: https://github.com/actions/github-script#retries
          retries: 5
          script: |
            const report = {
              reportUrl:     "${{ steps.create-allure-report.outputs.report-url }}",
              reportJsonUrl: "${{ steps.create-allure-report.outputs.report-json-url }}",
            }

            const coverage = {
              coverageUrl: "${{ needs.coverage-report.outputs.coverage-html }}",
              summaryJsonUrl: "${{ needs.coverage-report.outputs.coverage-json }}",
            }

            const script = require("./scripts/comment-test-report.js")
            await script({
              github,
              context,
              fetch,
              report,
              coverage,
            })

  coverage-report:
    if: ${{ !startsWith(github.ref_name, 'release') }}
    needs: [ check-permissions, build-build-tools-image, build-and-test-locally ]
    runs-on: [ self-hosted, small ]
    container:
      image: ${{ needs.build-build-tools-image.outputs.image }}-bookworm
      credentials:
        username: ${{ secrets.NEON_DOCKERHUB_USERNAME }}
        password: ${{ secrets.NEON_DOCKERHUB_PASSWORD }}
      options: --init
    strategy:
      fail-fast: false
      matrix:
        build_type: [ debug ]
    outputs:
        coverage-html: ${{ steps.upload-coverage-report-new.outputs.report-url }}
        coverage-json: ${{ steps.upload-coverage-report-new.outputs.summary-json }}
    steps:
      # Need `fetch-depth: 0` for differential coverage (to get diff between two commits)
      - uses: actions/checkout@v4
        with:
          submodules: true
          fetch-depth: 0

      - name: Get Neon artifact
        uses: ./.github/actions/download
        with:
          name: neon-${{ runner.os }}-${{ runner.arch }}-${{ matrix.build_type }}-artifact
          path: /tmp/neon

      - name: Get coverage artifact
        uses: ./.github/actions/download
        with:
          name: coverage-data-artifact
          path: /tmp/coverage

      - name: Merge coverage data
        run: scripts/coverage "--profraw-prefix=$GITHUB_JOB" --dir=/tmp/coverage merge

      - name: Build coverage report
        env:
          COMMIT_URL: ${{ github.server_url }}/${{ github.repository }}/commit/${{ github.event.pull_request.head.sha || github.sha }}
        run: |
          scripts/coverage --dir=/tmp/coverage \
            report \
            --input-objects=/tmp/coverage/binaries.list \
            --commit-url=${COMMIT_URL} \
            --format=github

          scripts/coverage --dir=/tmp/coverage \
            report \
            --input-objects=/tmp/coverage/binaries.list \
            --format=lcov

      - name: Build coverage report NEW
        id: upload-coverage-report-new
        env:
          BUCKET: neon-github-public-dev
          # A differential coverage report is available only for PRs.
          # (i.e. for pushes into main/release branches we have a regular coverage report)
          COMMIT_SHA: ${{ github.event.pull_request.head.sha || github.sha }}
          BASE_SHA: ${{ github.event.pull_request.base.sha || github.sha }}
        run: |
          CURRENT="${COMMIT_SHA}"
          BASELINE="$(git merge-base $BASE_SHA $CURRENT)"

          cp /tmp/coverage/report/lcov.info ./${CURRENT}.info

          GENHTML_ARGS="--ignore-errors path,unmapped,empty --synthesize-missing --demangle-cpp rustfilt --output-directory lcov-html ${CURRENT}.info"

          # Use differential coverage if the baseline coverage exists.
          # It can be missing if the coverage repoer wasn't uploaded yet or tests has failed on BASELINE commit.
          if aws s3 cp --only-show-errors s3://${BUCKET}/code-coverage/${BASELINE}/lcov.info ./${BASELINE}.info; then
            git diff ${BASELINE} ${CURRENT} -- '*.rs' > baseline-current.diff

            GENHTML_ARGS="--baseline-file ${BASELINE}.info --diff-file baseline-current.diff ${GENHTML_ARGS}"
          fi

          genhtml ${GENHTML_ARGS}

          aws s3 cp --only-show-errors --recursive ./lcov-html/ s3://${BUCKET}/code-coverage/${COMMIT_SHA}/lcov

          REPORT_URL=https://${BUCKET}.s3.amazonaws.com/code-coverage/${COMMIT_SHA}/lcov/index.html
          echo "report-url=${REPORT_URL}" >> $GITHUB_OUTPUT

          REPORT_URL=https://${BUCKET}.s3.amazonaws.com/code-coverage/${COMMIT_SHA}/lcov/summary.json
          echo "summary-json=${REPORT_URL}" >> $GITHUB_OUTPUT

      - uses: actions/github-script@v7
        env:
          REPORT_URL_NEW: ${{ steps.upload-coverage-report-new.outputs.report-url }}
          COMMIT_SHA: ${{ github.event.pull_request.head.sha || github.sha }}
        with:
          # Retry script for 5XX server errors: https://github.com/actions/github-script#retries
          retries: 5
          script: |
            const { REPORT_URL_NEW, COMMIT_SHA } = process.env

            await github.rest.repos.createCommitStatus({
              owner: context.repo.owner,
              repo: context.repo.repo,
              sha: `${COMMIT_SHA}`,
              state: 'success',
              target_url: `${REPORT_URL_NEW}`,
              context: 'Code coverage report NEW',
            })

  trigger-e2e-tests:
    if: ${{ !github.event.pull_request.draft || contains( github.event.pull_request.labels.*.name, 'run-e2e-tests-in-draft') || github.ref_name == 'main' || github.ref_name == 'release' || github.ref_name == 'release-proxy' || github.ref_name == 'release-compute' }}
    needs: [ check-permissions, promote-images, tag ]
    uses: ./.github/workflows/trigger-e2e-tests.yml
    secrets: inherit

  neon-image-arch:
    needs: [ check-permissions, build-build-tools-image, tag ]
    strategy:
      matrix:
        arch: [ x64, arm64 ]

    runs-on: ${{ fromJson(format('["self-hosted", "{0}"]', matrix.arch == 'arm64' && 'large-arm64' || 'large')) }}

    steps:
      - uses: actions/checkout@v4
        with:
          submodules: true

      - uses: neondatabase/dev-actions/set-docker-config-dir@6094485bf440001c94a94a3f9e221e81ff6b6193
      - uses: docker/setup-buildx-action@v3
        with:
          cache-binary: false

      - uses: docker/login-action@v3
        with:
          username: ${{ secrets.NEON_DOCKERHUB_USERNAME }}
          password: ${{ secrets.NEON_DOCKERHUB_PASSWORD }}

      - uses: docker/login-action@v3
        with:
          registry: cache.neon.build
          username: ${{ secrets.NEON_CI_DOCKERCACHE_USERNAME }}
          password: ${{ secrets.NEON_CI_DOCKERCACHE_PASSWORD }}

      - uses: docker/build-push-action@v6
        with:
          context: .
          # ARM-specific flags are recommended for Graviton ≥ 2, these flags are also supported by Ampere Altra (Azure)
          # https://github.com/aws/aws-graviton-getting-started/blob/57dc813626d0266f1cc12ef83474745bb1f31fb4/rust.md
          build-args: |
            ADDITIONAL_RUSTFLAGS=${{ matrix.arch == 'arm64' && '-Ctarget-feature=+lse -Ctarget-cpu=neoverse-n1' || '' }}
            GIT_VERSION=${{ github.event.pull_request.head.sha || github.sha }}
            BUILD_TAG=${{ needs.tag.outputs.build-tag }}
            TAG=${{ needs.build-build-tools-image.outputs.image-tag }}-bookworm
            DEBIAN_VERSION=bookworm
          provenance: false
          push: true
          pull: true
          file: Dockerfile
          cache-from: type=registry,ref=cache.neon.build/neon:cache-bookworm-${{ matrix.arch }}
          cache-to: ${{ github.ref_name == 'main' && format('type=registry,ref=cache.neon.build/neon:cache-{0}-{1},mode=max', 'bookworm', matrix.arch) || '' }}
          tags: |
            neondatabase/neon:${{ needs.tag.outputs.build-tag }}-bookworm-${{ matrix.arch }}

  neon-image:
    needs: [ neon-image-arch, tag ]
    runs-on: ubuntu-22.04

    steps:
      - uses: docker/login-action@v3
        with:
          username: ${{ secrets.NEON_DOCKERHUB_USERNAME }}
          password: ${{ secrets.NEON_DOCKERHUB_PASSWORD }}

      - name: Create multi-arch image
        run: |
          docker buildx imagetools create -t neondatabase/neon:${{ needs.tag.outputs.build-tag }} \
                                          -t neondatabase/neon:${{ needs.tag.outputs.build-tag }}-bookworm \
                                             neondatabase/neon:${{ needs.tag.outputs.build-tag }}-bookworm-x64 \
                                             neondatabase/neon:${{ needs.tag.outputs.build-tag }}-bookworm-arm64

      - uses: docker/login-action@v3
        with:
          registry: 369495373322.dkr.ecr.eu-central-1.amazonaws.com
          username: ${{ secrets.AWS_ACCESS_KEY_DEV }}
          password: ${{ secrets.AWS_SECRET_KEY_DEV }}

      - name: Push multi-arch image to ECR
        run: |
          docker buildx imagetools create -t 369495373322.dkr.ecr.eu-central-1.amazonaws.com/neon:${{ needs.tag.outputs.build-tag }} \
                                                                                neondatabase/neon:${{ needs.tag.outputs.build-tag }}

  compute-node-image-arch:
    needs: [ check-permissions, build-build-tools-image, tag ]
    strategy:
      fail-fast: false
      matrix:
        version:
          # Much data was already generated on old PG versions with bullseye's
          # libraries, the locales of which can cause data incompatibilities.
          # However, new PG versions should be build on newer images,
          # as that reduces the support burden of old and ancient distros.
          - pg: v14
            debian: bullseye
          - pg: v15
            debian: bullseye
          - pg: v16
            debian: bullseye
          - pg: v17
            debian: bookworm
        arch: [ x64, arm64 ]

    runs-on: ${{ fromJson(format('["self-hosted", "{0}"]', matrix.arch == 'arm64' && 'large-arm64' || 'large')) }}

    steps:
      - uses: actions/checkout@v4
        with:
          submodules: true

      - uses: neondatabase/dev-actions/set-docker-config-dir@6094485bf440001c94a94a3f9e221e81ff6b6193
      - uses: docker/setup-buildx-action@v3
        with:
          cache-binary: false
          # Disable parallelism for docker buildkit.
          # As we already build everything with `make -j$(nproc)`, running it in additional level of parallelisam blows up the Runner.
          buildkitd-config-inline: |
            [worker.oci]
              max-parallelism = 1

      - uses: docker/login-action@v3
        with:
          username: ${{ secrets.NEON_DOCKERHUB_USERNAME }}
          password: ${{ secrets.NEON_DOCKERHUB_PASSWORD }}

      - uses: docker/login-action@v3
        with:
          registry: 369495373322.dkr.ecr.eu-central-1.amazonaws.com
          username: ${{ secrets.AWS_ACCESS_KEY_DEV }}
          password: ${{ secrets.AWS_SECRET_KEY_DEV }}

      - uses: docker/login-action@v3
        with:
          registry: cache.neon.build
          username: ${{ secrets.NEON_CI_DOCKERCACHE_USERNAME }}
          password: ${{ secrets.NEON_CI_DOCKERCACHE_PASSWORD }}

      - name: Build compute-node image
        uses: docker/build-push-action@v6
        with:
          context: .
          build-args: |
            GIT_VERSION=${{ github.event.pull_request.head.sha || github.sha }}
            PG_VERSION=${{ matrix.version.pg }}
            BUILD_TAG=${{ needs.tag.outputs.build-tag }}
            TAG=${{ needs.build-build-tools-image.outputs.image-tag }}-${{ matrix.version.debian }}
            DEBIAN_VERSION=${{ matrix.version.debian }}
          provenance: false
          push: true
          pull: true
          file: compute/compute-node.Dockerfile
          cache-from: type=registry,ref=cache.neon.build/compute-node-${{ matrix.version.pg }}:cache-${{ matrix.version.debian }}-${{ matrix.arch }}
          cache-to: ${{ github.ref_name == 'main' && format('type=registry,ref=cache.neon.build/compute-node-{0}:cache-{1}-{2},mode=max', matrix.version.pg, matrix.version.debian, matrix.arch) || '' }}
          tags: |
            neondatabase/compute-node-${{ matrix.version.pg }}:${{ needs.tag.outputs.build-tag }}-${{ matrix.version.debian }}-${{ matrix.arch }}

      - name: Build neon extensions test image
        if: matrix.version.pg >= 'v16'
        uses: docker/build-push-action@v6
        with:
          context: .
          build-args: |
            GIT_VERSION=${{ github.event.pull_request.head.sha || github.sha }}
            PG_VERSION=${{ matrix.version.pg }}
            BUILD_TAG=${{ needs.tag.outputs.build-tag }}
            TAG=${{ needs.build-build-tools-image.outputs.image-tag }}-${{ matrix.version.debian }}
            DEBIAN_VERSION=${{ matrix.version.debian }}
          provenance: false
          push: true
          pull: true
          file: compute/compute-node.Dockerfile
          target: neon-pg-ext-test
          cache-from: type=registry,ref=cache.neon.build/compute-node-${{ matrix.version.pg }}:cache-${{ matrix.version.debian }}-${{ matrix.arch }}
          tags: |
            neondatabase/neon-test-extensions-${{ matrix.version.pg }}:${{needs.tag.outputs.build-tag}}-${{ matrix.version.debian }}-${{ matrix.arch }}

      - name: Build compute-tools image
        # compute-tools are Postgres independent, so build it only once
        # We pick 16, because that builds on debian 11 with older glibc (and is
        # thus compatible with newer glibc), rather than 17 on Debian 12, as
        # that isn't guaranteed to be compatible with Debian 11
        if: matrix.version.pg == 'v16'
        uses: docker/build-push-action@v6
        with:
          target: compute-tools-image
          context: .
          build-args: |
            GIT_VERSION=${{ github.event.pull_request.head.sha || github.sha }}
            BUILD_TAG=${{ needs.tag.outputs.build-tag }}
            TAG=${{ needs.build-build-tools-image.outputs.image-tag }}-${{ matrix.version.debian }}
            DEBIAN_VERSION=${{ matrix.version.debian }}
          provenance: false
          push: true
          pull: true
          file: compute/compute-node.Dockerfile
          cache-from: type=registry,ref=cache.neon.build/compute-node-${{ matrix.version.pg }}:cache-${{ matrix.version.debian }}-${{ matrix.arch }}
          cache-to: ${{ github.ref_name == 'main' && format('type=registry,ref=cache.neon.build/compute-tools-{0}:cache-{1}-{2},mode=max', matrix.version.pg, matrix.version.debian, matrix.arch) || '' }}
          tags: |
            neondatabase/compute-tools:${{ needs.tag.outputs.build-tag }}-${{ matrix.version.debian }}-${{ matrix.arch }}

  compute-node-image:
    needs: [ compute-node-image-arch, tag ]
    runs-on: ubuntu-22.04

    strategy:
      matrix:
        version:
          # see the comment for `compute-node-image-arch` job
          - pg: v14
            debian: bullseye
          - pg: v15
            debian: bullseye
          - pg: v16
            debian: bullseye
          - pg: v17
            debian: bookworm

    steps:
      - uses: docker/login-action@v3
        with:
          username: ${{ secrets.NEON_DOCKERHUB_USERNAME }}
          password: ${{ secrets.NEON_DOCKERHUB_PASSWORD }}

      - name: Create multi-arch compute-node image
        run: |
          docker buildx imagetools create -t neondatabase/compute-node-${{ matrix.version.pg }}:${{ needs.tag.outputs.build-tag }} \
                                          -t neondatabase/compute-node-${{ matrix.version.pg }}:${{ needs.tag.outputs.build-tag }}-${{ matrix.version.debian }} \
                                             neondatabase/compute-node-${{ matrix.version.pg }}:${{ needs.tag.outputs.build-tag }}-${{ matrix.version.debian }}-x64 \
                                             neondatabase/compute-node-${{ matrix.version.pg }}:${{ needs.tag.outputs.build-tag }}-${{ matrix.version.debian }}-arm64

      - name: Create multi-arch neon-test-extensions image
        if: matrix.version.pg >= 'v16'
        run: |
          docker buildx imagetools create -t neondatabase/neon-test-extensions-${{ matrix.version.pg }}:${{ needs.tag.outputs.build-tag }} \
                                          -t neondatabase/neon-test-extensions-${{ matrix.version.pg }}:${{ needs.tag.outputs.build-tag }}-${{ matrix.version.debian }} \
                                             neondatabase/neon-test-extensions-${{ matrix.version.pg }}:${{ needs.tag.outputs.build-tag }}-${{ matrix.version.debian }}-x64 \
                                             neondatabase/neon-test-extensions-${{ matrix.version.pg }}:${{ needs.tag.outputs.build-tag }}-${{ matrix.version.debian }}-arm64

      - name: Create multi-arch compute-tools image
        if: matrix.version.pg == 'v16'
        run: |
          docker buildx imagetools create -t neondatabase/compute-tools:${{ needs.tag.outputs.build-tag }} \
                                          -t neondatabase/compute-tools:${{ needs.tag.outputs.build-tag }}-${{ matrix.version.debian }} \
                                             neondatabase/compute-tools:${{ needs.tag.outputs.build-tag }}-${{ matrix.version.debian }}-x64 \
                                             neondatabase/compute-tools:${{ needs.tag.outputs.build-tag }}-${{ matrix.version.debian }}-arm64

      - uses: docker/login-action@v3
        with:
          registry: 369495373322.dkr.ecr.eu-central-1.amazonaws.com
          username: ${{ secrets.AWS_ACCESS_KEY_DEV }}
          password: ${{ secrets.AWS_SECRET_KEY_DEV }}

      - name: Push multi-arch compute-node-${{ matrix.version.pg }} image to ECR
        run: |
          docker buildx imagetools create -t 369495373322.dkr.ecr.eu-central-1.amazonaws.com/compute-node-${{ matrix.version.pg }}:${{ needs.tag.outputs.build-tag }} \
                                                                                neondatabase/compute-node-${{ matrix.version.pg }}:${{ needs.tag.outputs.build-tag }}

      - name: Push multi-arch compute-tools image to ECR
        if: matrix.version.pg == 'v16'
        run: |
          docker buildx imagetools create -t 369495373322.dkr.ecr.eu-central-1.amazonaws.com/compute-tools:${{ needs.tag.outputs.build-tag }} \
                                                                                neondatabase/compute-tools:${{ needs.tag.outputs.build-tag }}

  vm-compute-node-image:
    needs: [ check-permissions, tag, compute-node-image ]
    runs-on: [ self-hosted, large ]
    strategy:
      fail-fast: false
      matrix:
        version:
          # see the comment for `compute-node-image-arch` job
          - pg: v14
            debian: bullseye
          - pg: v15
            debian: bullseye
          - pg: v16
            debian: bullseye
          - pg: v17
            debian: bookworm
    env:
      VM_BUILDER_VERSION: v0.35.0

    steps:
      - uses: actions/checkout@v4

      - name: Downloading vm-builder
        run: |
          curl -fL https://github.com/neondatabase/autoscaling/releases/download/$VM_BUILDER_VERSION/vm-builder -o vm-builder
          chmod +x vm-builder

      - uses: neondatabase/dev-actions/set-docker-config-dir@6094485bf440001c94a94a3f9e221e81ff6b6193
      - uses: docker/login-action@v3
        with:
          username: ${{ secrets.NEON_DOCKERHUB_USERNAME }}
          password: ${{ secrets.NEON_DOCKERHUB_PASSWORD }}

      # Note: we need a separate pull step here because otherwise vm-builder will try to pull, and
      # it won't have the proper authentication (written at v0.6.0)
      - name: Pulling compute-node image
        run: |
          docker pull neondatabase/compute-node-${{ matrix.version.pg }}:${{ needs.tag.outputs.build-tag }}

      - name: Build vm image
        run: |
          ./vm-builder \
            -size=2G \
            -spec=compute/vm-image-spec-${{ matrix.version.debian }}.yaml \
            -src=neondatabase/compute-node-${{ matrix.version.pg }}:${{ needs.tag.outputs.build-tag }} \
            -dst=neondatabase/vm-compute-node-${{ matrix.version.pg }}:${{ needs.tag.outputs.build-tag }}

      - name: Pushing vm-compute-node image
        run: |
          docker push neondatabase/vm-compute-node-${{ matrix.version.pg }}:${{ needs.tag.outputs.build-tag }}

  test-images:
    needs: [ check-permissions, tag, neon-image, compute-node-image ]
    strategy:
      fail-fast: false
      matrix:
        arch: [ x64, arm64 ]
        pg_version: [v16, v17]

    runs-on: ${{ fromJson(format('["self-hosted", "{0}"]', matrix.arch == 'arm64' && 'small-arm64' || 'small')) }}

    steps:
      - uses: actions/checkout@v4

      - uses: neondatabase/dev-actions/set-docker-config-dir@6094485bf440001c94a94a3f9e221e81ff6b6193
      - uses: docker/login-action@v3
        with:
          username: ${{ secrets.NEON_DOCKERHUB_USERNAME }}
          password: ${{ secrets.NEON_DOCKERHUB_PASSWORD }}

      # `neondatabase/neon` contains multiple binaries, all of them use the same input for the version into the same version formatting library.
      # Pick pageserver as currently the only binary with extra "version" features printed in the string to verify.
      # Regular pageserver version string looks like
      #   Neon page server git-env:32d14403bd6ab4f4520a94cbfd81a6acef7a526c failpoints: true, features: []
      # Bad versions might loop like:
      #   Neon page server git-env:local failpoints: true, features: ["testing"]
      # Ensure that we don't have bad versions.
      - name: Verify image versions
        shell: bash # ensure no set -e for better error messages
        run: |
          pageserver_version=$(docker run --rm neondatabase/neon:${{ needs.tag.outputs.build-tag }} "/bin/sh" "-c" "/usr/local/bin/pageserver --version")

          echo "Pageserver version string: $pageserver_version"

          if ! echo "$pageserver_version" | grep -qv 'git-env:local' ; then
            echo "Pageserver version should not be the default Dockerfile one"
            exit 1
          fi

          if ! echo "$pageserver_version" | grep -qv '"testing"' ; then
            echo "Pageserver version should have no testing feature enabled"
            exit 1
          fi

      - name: Verify docker-compose example and test extensions
<<<<<<< HEAD
        timeout-minutes: 30
        run: env TAG=${{needs.tag.outputs.build-tag}} ./docker-compose/docker_compose_test.sh
=======
        timeout-minutes: 20
        env:
          TAG: ${{needs.tag.outputs.build-tag}}
          TEST_VERSION_ONLY: ${{ matrix.pg_version }}
        run: ./docker-compose/docker_compose_test.sh
>>>>>>> a53db738

      - name: Print logs and clean up
        if: always()
        run: |
          docker compose -f ./docker-compose/docker-compose.yml logs || 0
          docker compose -f ./docker-compose/docker-compose.yml down

  promote-images:
    needs: [ check-permissions, tag, test-images, vm-compute-node-image ]
    runs-on: ubuntu-22.04

    permissions:
      id-token: write # for `aws-actions/configure-aws-credentials`

    env:
      VERSIONS: v14 v15 v16 v17

    steps:
      - uses: docker/login-action@v3
        with:
          username: ${{ secrets.NEON_DOCKERHUB_USERNAME }}
          password: ${{ secrets.NEON_DOCKERHUB_PASSWORD }}

      - name: Login to dev ECR
        uses: docker/login-action@v3
        with:
          registry: 369495373322.dkr.ecr.eu-central-1.amazonaws.com
          username: ${{ secrets.AWS_ACCESS_KEY_DEV }}
          password: ${{ secrets.AWS_SECRET_KEY_DEV }}

      - name: Copy vm-compute-node images to ECR
        run: |
          for version in ${VERSIONS}; do
            docker buildx imagetools create -t 369495373322.dkr.ecr.eu-central-1.amazonaws.com/vm-compute-node-${version}:${{ needs.tag.outputs.build-tag }} \
                                               neondatabase/vm-compute-node-${version}:${{ needs.tag.outputs.build-tag }}
          done

      - name: Add latest tag to images
        if: github.ref_name == 'main'
        run: |
          for repo in neondatabase 369495373322.dkr.ecr.eu-central-1.amazonaws.com; do
            docker buildx imagetools create -t $repo/neon:latest \
                                               $repo/neon:${{ needs.tag.outputs.build-tag }}

            docker buildx imagetools create -t $repo/compute-tools:latest \
                                               $repo/compute-tools:${{ needs.tag.outputs.build-tag }}

            for version in ${VERSIONS}; do
              docker buildx imagetools create -t $repo/compute-node-${version}:latest \
                                                 $repo/compute-node-${version}:${{ needs.tag.outputs.build-tag }}

              docker buildx imagetools create -t $repo/vm-compute-node-${version}:latest \
                                                 $repo/vm-compute-node-${version}:${{ needs.tag.outputs.build-tag }}
            done
          done
          docker buildx imagetools create -t neondatabase/neon-test-extensions-v16:latest \
                                              neondatabase/neon-test-extensions-v16:${{ needs.tag.outputs.build-tag }}

      - name: Configure AWS-prod credentials
        if: github.ref_name == 'release'|| github.ref_name == 'release-proxy' || github.ref_name == 'release-compute'
        uses: aws-actions/configure-aws-credentials@v4
        with:
          aws-region: eu-central-1
          mask-aws-account-id: true
          role-to-assume: ${{ secrets.PROD_GHA_OIDC_ROLE }}

      - name: Login to prod ECR
        uses: docker/login-action@v3
        if: github.ref_name == 'release'|| github.ref_name == 'release-proxy' || github.ref_name == 'release-compute'
        with:
          registry: 093970136003.dkr.ecr.eu-central-1.amazonaws.com

      - name: Copy all images to prod ECR
        if: github.ref_name == 'release' || github.ref_name == 'release-proxy' || github.ref_name == 'release-compute'
        run: |
          for image in neon compute-tools {vm-,}compute-node-{v14,v15,v16,v17}; do
            docker buildx imagetools create -t 093970136003.dkr.ecr.eu-central-1.amazonaws.com/${image}:${{ needs.tag.outputs.build-tag }} \
                                               369495373322.dkr.ecr.eu-central-1.amazonaws.com/${image}:${{ needs.tag.outputs.build-tag }}
          done

  push-to-acr-dev:
    if: github.ref_name == 'main'
    needs: [ tag, promote-images ]
    uses: ./.github/workflows/_push-to-acr.yml
    with:
      client_id: ${{ vars.AZURE_DEV_CLIENT_ID }}
      image_tag: ${{ needs.tag.outputs.build-tag }}
      images: neon compute-tools vm-compute-node-v14 vm-compute-node-v15 vm-compute-node-v16 vm-compute-node-v17 compute-node-v14 compute-node-v15 compute-node-v16 compute-node-v17
      registry_name: ${{ vars.AZURE_DEV_REGISTRY_NAME }}
      subscription_id: ${{ vars.AZURE_DEV_SUBSCRIPTION_ID }}
      tenant_id: ${{ vars.AZURE_TENANT_ID }}

  push-to-acr-prod:
    if: github.ref_name == 'release' || github.ref_name == 'release-proxy' || github.ref_name == 'release-compute'
    needs: [ tag, promote-images ]
    uses: ./.github/workflows/_push-to-acr.yml
    with:
      client_id: ${{ vars.AZURE_PROD_CLIENT_ID }}
      image_tag: ${{ needs.tag.outputs.build-tag }}
      images: neon compute-tools vm-compute-node-v14 vm-compute-node-v15 vm-compute-node-v16 vm-compute-node-v17 compute-node-v14 compute-node-v15 compute-node-v16 compute-node-v17
      registry_name: ${{ vars.AZURE_PROD_REGISTRY_NAME }}
      subscription_id: ${{ vars.AZURE_PROD_SUBSCRIPTION_ID }}
      tenant_id: ${{ vars.AZURE_TENANT_ID }}

  trigger-custom-extensions-build-and-wait:
    needs: [ check-permissions, tag ]
    runs-on: ubuntu-22.04
    steps:
      - name: Set PR's status to pending and request a remote CI test
        run: |
          COMMIT_SHA=${{ github.event.pull_request.head.sha || github.sha }}
          REMOTE_REPO="${{ github.repository_owner }}/build-custom-extensions"

          curl -f -X POST \
          https://api.github.com/repos/${{ github.repository }}/statuses/$COMMIT_SHA \
          -H "Accept: application/vnd.github.v3+json" \
          --user "${{ secrets.CI_ACCESS_TOKEN }}" \
          --data \
            "{
              \"state\": \"pending\",
              \"context\": \"build-and-upload-extensions\",
              \"description\": \"[$REMOTE_REPO] Remote CI job is about to start\"
            }"

          curl -f -X POST \
          https://api.github.com/repos/$REMOTE_REPO/actions/workflows/build_and_upload_extensions.yml/dispatches \
          -H "Accept: application/vnd.github.v3+json" \
          --user "${{ secrets.CI_ACCESS_TOKEN }}" \
          --data \
            "{
              \"ref\": \"main\",
              \"inputs\": {
                \"ci_job_name\": \"build-and-upload-extensions\",
                \"commit_hash\": \"$COMMIT_SHA\",
                \"remote_repo\": \"${{ github.repository }}\",
                \"compute_image_tag\": \"${{ needs.tag.outputs.build-tag }}\",
                \"remote_branch_name\": \"${{ github.ref_name }}\"
              }
            }"

      - name: Wait for extension build to finish
        env:
          GH_TOKEN: ${{ secrets.CI_ACCESS_TOKEN }}
        run: |
          TIMEOUT=1800 # 30 minutes, usually it takes ~2-3 minutes, but if runners are busy, it might take longer
          INTERVAL=15 # try each N seconds

          last_status="" # a variable to carry the last status of the "build-and-upload-extensions" context

          for ((i=0; i <= TIMEOUT; i+=INTERVAL)); do
            sleep $INTERVAL

            # Get statuses for the latest commit in the PR / branch
            gh api \
              -H "Accept: application/vnd.github+json" \
              -H "X-GitHub-Api-Version: 2022-11-28" \
              "/repos/${{ github.repository }}/statuses/${{ github.event.pull_request.head.sha || github.sha }}" > statuses.json

            # Get the latest status for the "build-and-upload-extensions" context
            last_status=$(jq --raw-output '[.[] | select(.context == "build-and-upload-extensions")] | sort_by(.created_at)[-1].state' statuses.json)
            if [ "${last_status}" = "pending" ]; then
              # Extension build is still in progress.
              continue
            elif [ "${last_status}" = "success" ]; then
              # Extension build is successful.
              exit 0
            else
              # Status is neither "pending" nor "success", exit the loop and fail the job.
              break
            fi
          done

          # Extension build failed, print `statuses.json` for debugging and fail the job.
          jq '.' statuses.json

          echo >&2 "Status of extension build is '${last_status}' != 'success'"
          exit 1

  deploy:
    needs: [ check-permissions, promote-images, tag, build-and-test-locally, trigger-custom-extensions-build-and-wait, push-to-acr-dev, push-to-acr-prod ]
    # `!failure() && !cancelled()` is required because the workflow depends on the job that can be skipped: `push-to-acr-dev` and `push-to-acr-prod`
    if: (github.ref_name == 'main' || github.ref_name == 'release' || github.ref_name == 'release-proxy' || github.ref_name == 'release-compute') && !failure() && !cancelled()

    runs-on: [ self-hosted, small ]
    container: 369495373322.dkr.ecr.eu-central-1.amazonaws.com/ansible:latest
    steps:
      - uses: actions/checkout@v4

      - name: Create git tag and GitHub release
        if: github.ref_name == 'release' || github.ref_name == 'release-proxy' || github.ref_name == 'release-compute'
        uses: actions/github-script@v7
        with:
          retries: 5
          script: |
            const tag = "${{ needs.tag.outputs.build-tag }}";

            try {
              const existingRef = await github.rest.git.getRef({
                owner: context.repo.owner,
                repo: context.repo.repo,
                ref: `tags/${tag}`,
              });

              if (existingRef.data.object.sha !== context.sha) {
                throw new Error(`Tag ${tag} already exists but points to a different commit (expected: ${context.sha}, actual: ${existingRef.data.object.sha}).`);
              }

              console.log(`Tag ${tag} already exists and points to ${context.sha} as expected.`);
            } catch (error) {
              if (error.status !== 404) {
                throw error;
              }

              console.log(`Tag ${tag} does not exist. Creating it...`);
              await github.rest.git.createRef({
                owner: context.repo.owner,
                repo: context.repo.repo,
                ref: `refs/tags/${tag}`,
                sha: context.sha,
              });
              console.log(`Tag ${tag} created successfully.`);
            }

            # TODO: check how GitHub releases looks for proxy/compute releases and enable them if they're ok
            if (context.ref !== 'refs/heads/release') {
              console.log(`GitHub release skipped for ${context.ref}.`);
              return;
            }

            try {
              const existingRelease = await github.rest.repos.getReleaseByTag({
                owner: context.repo.owner,
                repo: context.repo.repo,
                tag: tag,
              });

              console.log(`Release for tag ${tag} already exists (ID: ${existingRelease.data.id}).`);
            } catch (error) {
              if (error.status !== 404) {
                throw error;
              }

              console.log(`Release for tag ${tag} does not exist. Creating it...`);
              await github.rest.repos.createRelease({
                owner: context.repo.owner,
                repo: context.repo.repo,
                tag_name: tag,
                generate_release_notes: true,
              });
              console.log(`Release for tag ${tag} created successfully.`);
            }

      - name: Trigger deploy workflow
        env:
          GH_TOKEN: ${{ secrets.CI_ACCESS_TOKEN }}
        run: |
          if [[ "$GITHUB_REF_NAME" == "main" ]]; then
            gh workflow --repo neondatabase/infra run deploy-dev.yml --ref main -f branch=main -f dockerTag=${{needs.tag.outputs.build-tag}} -f deployPreprodRegion=false
          elif [[ "$GITHUB_REF_NAME" == "release" ]]; then
            gh workflow --repo neondatabase/infra run deploy-dev.yml --ref main \
              -f deployPgSniRouter=false \
              -f deployProxy=false \
              -f deployStorage=true \
              -f deployStorageBroker=true \
              -f deployStorageController=true \
              -f branch=main \
              -f dockerTag=${{needs.tag.outputs.build-tag}} \
              -f deployPreprodRegion=true

            gh workflow --repo neondatabase/infra run deploy-prod.yml --ref main \
              -f deployStorage=true \
              -f deployStorageBroker=true \
              -f deployStorageController=true \
              -f branch=main \
              -f dockerTag=${{needs.tag.outputs.build-tag}}
          elif [[ "$GITHUB_REF_NAME" == "release-proxy" ]]; then
            gh workflow --repo neondatabase/infra run deploy-dev.yml --ref main \
              -f deployPgSniRouter=true \
              -f deployProxy=true \
              -f deployStorage=false \
              -f deployStorageBroker=false \
              -f deployStorageController=false \
              -f branch=main \
              -f dockerTag=${{needs.tag.outputs.build-tag}} \
              -f deployPreprodRegion=true

            gh workflow --repo neondatabase/infra run deploy-proxy-prod.yml --ref main \
              -f deployPgSniRouter=true \
              -f deployProxyLink=true \
              -f deployPrivatelinkProxy=true \
              -f deployProxyScram=true \
              -f deployProxyAuthBroker=true \
              -f branch=main \
              -f dockerTag=${{needs.tag.outputs.build-tag}}
          elif [[ "$GITHUB_REF_NAME" == "release-compute" ]]; then
            gh workflow --repo neondatabase/infra run deploy-compute-dev.yml --ref main -f dockerTag=${{needs.tag.outputs.build-tag}}
          else
            echo "GITHUB_REF_NAME (value '$GITHUB_REF_NAME') is not set to either 'main', 'release', 'release-proxy' or 'release-compute'"
            exit 1
          fi

  # The job runs on `release` branch and copies compatibility data and Neon artifact from the last *release PR* to the latest directory
  promote-compatibility-data:
    needs: [ deploy ]
    # `!failure() && !cancelled()` is required because the workflow transitively depends on the job that can be skipped: `push-to-acr-dev` and `push-to-acr-prod`
    if: github.ref_name == 'release' && !failure() && !cancelled()

    runs-on: ubuntu-22.04
    steps:
      - name: Fetch GITHUB_RUN_ID and COMMIT_SHA for the last merged release PR
        id: fetch-last-release-pr-info
        env:
          GH_TOKEN: ${{ secrets.GITHUB_TOKEN }}
        run: |
          branch_name_and_pr_number=$(gh pr list \
            --repo "${GITHUB_REPOSITORY}" \
            --base release \
            --state merged \
            --limit 10 \
            --json mergeCommit,headRefName,number \
            --jq ".[] | select(.mergeCommit.oid==\"${GITHUB_SHA}\") | { branch_name: .headRefName, pr_number: .number }")
          branch_name=$(echo "${branch_name_and_pr_number}" | jq -r '.branch_name')
          pr_number=$(echo "${branch_name_and_pr_number}" | jq -r '.pr_number')

          run_id=$(gh run list \
            --repo "${GITHUB_REPOSITORY}" \
            --workflow build_and_test.yml \
            --branch "${branch_name}" \
            --json databaseId \
            --limit 1 \
            --jq '.[].databaseId')

          last_commit_sha=$(gh pr view "${pr_number}" \
            --repo "${GITHUB_REPOSITORY}" \
            --json commits \
            --jq '.commits[-1].oid')

          echo "run-id=${run_id}" | tee -a ${GITHUB_OUTPUT}
          echo "commit-sha=${last_commit_sha}" | tee -a ${GITHUB_OUTPUT}

      - name: Promote compatibility snapshot and Neon artifact
        env:
          BUCKET: neon-github-public-dev
          AWS_REGION: eu-central-1
          COMMIT_SHA: ${{ steps.fetch-last-release-pr-info.outputs.commit-sha }}
          RUN_ID: ${{ steps.fetch-last-release-pr-info.outputs.run-id }}
        run: |
          old_prefix="artifacts/${COMMIT_SHA}/${RUN_ID}"
          new_prefix="artifacts/latest"

          files_to_promote=()
          files_on_s3=$(aws s3api list-objects-v2 --bucket ${BUCKET} --prefix ${old_prefix} | jq -r '.Contents[]?.Key' || true)

          for arch in X64 ARM64; do
            for build_type in debug release; do
              neon_artifact_filename="neon-Linux-${arch}-${build_type}-artifact.tar.zst"
              s3_key=$(echo "${files_on_s3}" | grep ${neon_artifact_filename} | sort --version-sort | tail -1 || true)
              if [ -z "${s3_key}" ]; then
                echo >&2 "Neither s3://${BUCKET}/${old_prefix}/${neon_artifact_filename} nor its version from previous attempts exist"
                exit 1
              fi

              files_to_promote+=("s3://${BUCKET}/${s3_key}")

              for pg_version in v14 v15 v16 v17; do
                # We run less tests for debug builds, so we don't need to promote them
                if [ "${build_type}" == "debug" ] && { [ "${arch}" == "ARM64" ] || [ "${pg_version}" != "v17" ] ; }; then
                  continue
                fi

                compatibility_data_filename="compatibility-snapshot-${arch}-${build_type}-pg${pg_version}.tar.zst"
                s3_key=$(echo "${files_on_s3}" | grep ${compatibility_data_filename} | sort --version-sort | tail -1 || true)
                if [ -z "${s3_key}" ]; then
                  echo >&2 "Neither s3://${BUCKET}/${old_prefix}/${compatibility_data_filename} nor its version from previous attempts exist"
                  exit 1
                fi

                files_to_promote+=("s3://${BUCKET}/${s3_key}")
              done
            done
          done

          for f in "${files_to_promote[@]}"; do
            time aws s3 cp --only-show-errors ${f} s3://${BUCKET}/${new_prefix}/
          done

  pin-build-tools-image:
    needs: [ build-build-tools-image, promote-images, build-and-test-locally ]
    if: github.ref_name == 'main'
    uses: ./.github/workflows/pin-build-tools-image.yml
    with:
      from-tag: ${{ needs.build-build-tools-image.outputs.image-tag }}
    secrets: inherit

  # This job simplifies setting branch protection rules (in GitHub UI)
  # by allowing to set only this job instead of listing many others.
  # It also makes it easier to rename or parametrise jobs (using matrix)
  # which requires changes in branch protection rules
  #
  # Note, that we can't add external check (like `neon-cloud-e2e`) we still need to use GitHub UI for that.
  #
  # https://github.com/neondatabase/neon/settings/branch_protection_rules
  conclusion:
    if: always()
    # Format `needs` differently to make the list more readable.
    # Usually we do `needs: [...]`
    needs:
      - build-and-test-locally
      - check-codestyle-python
      - check-codestyle-rust
      - promote-images
      - test-images
      - trigger-custom-extensions-build-and-wait
    runs-on: ubuntu-22.04
    steps:
      # The list of possible results:
      # https://docs.github.com/en/actions/learn-github-actions/contexts#needs-context
      - name: Fail the job if any of the dependencies do not succeed
        run: exit 1
        if: |
          contains(needs.*.result, 'failure')
          || contains(needs.*.result, 'cancelled')
          || contains(needs.*.result, 'skipped')<|MERGE_RESOLUTION|>--- conflicted
+++ resolved
@@ -873,16 +873,11 @@
           fi
 
       - name: Verify docker-compose example and test extensions
-<<<<<<< HEAD
-        timeout-minutes: 30
-        run: env TAG=${{needs.tag.outputs.build-tag}} ./docker-compose/docker_compose_test.sh
-=======
         timeout-minutes: 20
         env:
           TAG: ${{needs.tag.outputs.build-tag}}
           TEST_VERSION_ONLY: ${{ matrix.pg_version }}
         run: ./docker-compose/docker_compose_test.sh
->>>>>>> a53db738
 
       - name: Print logs and clean up
         if: always()
