--- conflicted
+++ resolved
@@ -140,31 +140,6 @@
         Ok(prefixes)
     }
 
-<<<<<<< HEAD
-    async fn list_files(
-        &self, 
-        folder: Option<&RemotePath>
-    ) -> anyhow::Result<Vec<RemotePath>> {
-        /* Note: if you want, you can return a DownloadError instead of an anyhow::Error
-        as follows: replace all ?'s with:
-            .map_err(|e| DownloadError::Other(anyhow::Error::from(e)))?;
-        */
-        let full_path = match folder.clone() {
-            Some(folder) => folder.with_base(&self.storage_root),
-            None => self.storage_root.clone(),
-        };
-        let mut entries = fs::read_dir(full_path).await?;
-        let mut files = vec![];
-        while let Some(entry) = entries.next_entry().await? {
-            let file_name: PathBuf = entry.file_name().into();
-            let file_type = entry.file_type().await?;
-            if file_type.is_file() {
-                let mut file_remote_path = RemotePath::new(&file_name)?;
-                if let Some(folder) = folder {
-                    file_remote_path = folder.join(&file_name);
-                } 
-                files.push(file_remote_path);
-=======
     // recursively lists all files in a directory,
     // mirroring the `list_files` for `s3_bucket`
     async fn list_files(&self, folder: Option<&RemotePath>) -> anyhow::Result<Vec<RemotePath>> {
@@ -188,7 +163,6 @@
                 if full_file_name.is_dir() {
                     directory_queue.push(full_file_name);
                 }
->>>>>>> b4c5beff
             }
         }
         Ok(files)
