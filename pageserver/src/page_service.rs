//! The Page Service listens for client connections and serves their GetPage@LSN
//! requests.

use anyhow::{bail, Context};
use async_compression::tokio::write::GzipEncoder;
use bytes::Buf;
use futures::FutureExt;
use itertools::Itertools;
use once_cell::sync::OnceCell;
use pageserver_api::config::{
    PageServicePipeliningConfig, PageServicePipeliningConfigPipelined,
    PageServiceProtocolPipelinedExecutionStrategy,
};
use pageserver_api::models::{self, TenantState};
use pageserver_api::models::{
    PagestreamBeMessage, PagestreamDbSizeRequest, PagestreamDbSizeResponse,
    PagestreamErrorResponse, PagestreamExistsRequest, PagestreamExistsResponse,
    PagestreamFeMessage, PagestreamGetPageRequest, PagestreamGetSlruSegmentRequest,
    PagestreamGetSlruSegmentResponse, PagestreamNblocksRequest, PagestreamNblocksResponse,
    PagestreamProtocolVersion, PagestreamRequest,
};
use pageserver_api::shard::TenantShardId;
use postgres_backend::{
    is_expected_io_error, AuthType, PostgresBackend, PostgresBackendReader, QueryError,
};
use pq_proto::framed::ConnectionError;
use pq_proto::FeStartupPacket;
use pq_proto::{BeMessage, FeMessage, RowDescriptor};
use std::borrow::Cow;
use std::io;
use std::num::NonZeroUsize;
use std::str;
use std::str::FromStr;
use std::sync::Arc;
use std::time::SystemTime;
use std::time::{Duration, Instant};
use tokio::io::{AsyncRead, AsyncWrite};
use tokio::io::{AsyncWriteExt, BufWriter};
use tokio::task::JoinHandle;
use tokio_util::sync::CancellationToken;
use tracing::*;
use utils::sync::spsc_fold;
use utils::{
    auth::{Claims, Scope, SwappableJwtAuth},
    id::{TenantId, TimelineId},
    lsn::Lsn,
    simple_rcu::RcuReadGuard,
};

use crate::auth::check_permission;
use crate::basebackup::BasebackupError;
use crate::config::PageServerConf;
use crate::context::{DownloadBehavior, RequestContext};
use crate::metrics::{self, SmgrOpTimer};
use crate::metrics::{ComputeCommandKind, COMPUTE_COMMANDS_COUNTERS, LIVE_CONNECTIONS};
use crate::pgdatadir_mapping::Version;
use crate::span::debug_assert_current_span_has_tenant_and_timeline_id;
use crate::span::debug_assert_current_span_has_tenant_and_timeline_id_no_shard_id;
use crate::task_mgr::TaskKind;
use crate::task_mgr::{self, COMPUTE_REQUEST_RUNTIME};
use crate::tenant::mgr::ShardSelector;
use crate::tenant::mgr::TenantManager;
use crate::tenant::mgr::{GetActiveTenantError, GetTenantError, ShardResolveResult};
use crate::tenant::timeline::{self, WaitLsnError};
use crate::tenant::GetTimelineError;
use crate::tenant::PageReconstructError;
use crate::tenant::Timeline;
use crate::{basebackup, timed_after_cancellation};
use pageserver_api::key::rel_block_to_key;
use pageserver_api::reltag::SlruKind;
use postgres_ffi::pg_constants::DEFAULTTABLESPACE_OID;
use postgres_ffi::BLCKSZ;

/// How long we may wait for a [`crate::tenant::mgr::TenantSlot::InProgress`]` and/or a [`crate::tenant::Tenant`] which
/// is not yet in state [`TenantState::Active`].
///
/// NB: this is a different value than [`crate::http::routes::ACTIVE_TENANT_TIMEOUT`].
const ACTIVE_TENANT_TIMEOUT: Duration = Duration::from_millis(30000);

///////////////////////////////////////////////////////////////////////////////

pub struct Listener {
    cancel: CancellationToken,
    /// Cancel the listener task through `listen_cancel` to shut down the listener
    /// and get a handle on the existing connections.
    task: JoinHandle<Connections>,
}

pub struct Connections {
    cancel: CancellationToken,
    tasks: tokio::task::JoinSet<ConnectionHandlerResult>,
}

pub fn spawn(
    conf: &'static PageServerConf,
    tenant_manager: Arc<TenantManager>,
    pg_auth: Option<Arc<SwappableJwtAuth>>,
    tcp_listener: tokio::net::TcpListener,
) -> Listener {
    let cancel = CancellationToken::new();
    let libpq_ctx = RequestContext::todo_child(
        TaskKind::LibpqEndpointListener,
        // listener task shouldn't need to download anything. (We will
        // create a separate sub-contexts for each connection, with their
        // own download behavior. This context is used only to listen and
        // accept connections.)
        DownloadBehavior::Error,
    );
    let task = COMPUTE_REQUEST_RUNTIME.spawn(task_mgr::exit_on_panic_or_error(
        "libpq listener",
        libpq_listener_main(
            tenant_manager,
            pg_auth,
            tcp_listener,
            conf.pg_auth_type,
            conf.page_service_pipelining.clone(),
            libpq_ctx,
            cancel.clone(),
        )
        .map(anyhow::Ok),
    ));

    Listener { cancel, task }
}

impl Listener {
    pub async fn stop_accepting(self) -> Connections {
        self.cancel.cancel();
        self.task
            .await
            .expect("unreachable: we wrap the listener task in task_mgr::exit_on_panic_or_error")
    }
}
impl Connections {
    pub(crate) async fn shutdown(self) {
        let Self { cancel, mut tasks } = self;
        cancel.cancel();
        while let Some(res) = tasks.join_next().await {
            Self::handle_connection_completion(res);
        }
    }

    fn handle_connection_completion(res: Result<anyhow::Result<()>, tokio::task::JoinError>) {
        match res {
            Ok(Ok(())) => {}
            Ok(Err(e)) => error!("error in page_service connection task: {:?}", e),
            Err(e) => error!("page_service connection task panicked: {:?}", e),
        }
    }
}

///
/// Main loop of the page service.
///
/// Listens for connections, and launches a new handler task for each.
///
/// Returns Ok(()) upon cancellation via `cancel`, returning the set of
/// open connections.
///
pub async fn libpq_listener_main(
    tenant_manager: Arc<TenantManager>,
    auth: Option<Arc<SwappableJwtAuth>>,
    listener: tokio::net::TcpListener,
    auth_type: AuthType,
    pipelining_config: PageServicePipeliningConfig,
    listener_ctx: RequestContext,
    listener_cancel: CancellationToken,
) -> Connections {
    let connections_cancel = CancellationToken::new();
    let mut connection_handler_tasks = tokio::task::JoinSet::default();

    loop {
        let accepted = tokio::select! {
            biased;
            _ = listener_cancel.cancelled() => break,
            next = connection_handler_tasks.join_next(), if !connection_handler_tasks.is_empty() => {
                let res = next.expect("we dont poll while empty");
                Connections::handle_connection_completion(res);
                continue;
            }
            accepted = listener.accept() => accepted,
        };

        match accepted {
            Ok((socket, peer_addr)) => {
                // Connection established. Spawn a new task to handle it.
                debug!("accepted connection from {}", peer_addr);
                let local_auth = auth.clone();
                let connection_ctx = listener_ctx
                    .detached_child(TaskKind::PageRequestHandler, DownloadBehavior::Download);
                connection_handler_tasks.spawn(page_service_conn_main(
                    tenant_manager.clone(),
                    local_auth,
                    socket,
                    auth_type,
                    pipelining_config.clone(),
                    connection_ctx,
                    connections_cancel.child_token(),
                ));
            }
            Err(err) => {
                // accept() failed. Log the error, and loop back to retry on next connection.
                error!("accept() failed: {:?}", err);
            }
        }
    }

    debug!("page_service listener loop terminated");

    Connections {
        cancel: connections_cancel,
        tasks: connection_handler_tasks,
    }
}

type ConnectionHandlerResult = anyhow::Result<()>;

#[instrument(skip_all, fields(peer_addr))]
async fn page_service_conn_main(
    tenant_manager: Arc<TenantManager>,
    auth: Option<Arc<SwappableJwtAuth>>,
    socket: tokio::net::TcpStream,
    auth_type: AuthType,
    pipelining_config: PageServicePipeliningConfig,
    connection_ctx: RequestContext,
    cancel: CancellationToken,
) -> ConnectionHandlerResult {
    let _guard = LIVE_CONNECTIONS
        .with_label_values(&["page_service"])
        .guard();

    socket
        .set_nodelay(true)
        .context("could not set TCP_NODELAY")?;

    let peer_addr = socket.peer_addr().context("get peer address")?;
    tracing::Span::current().record("peer_addr", field::display(peer_addr));

    // setup read timeout of 10 minutes. the timeout is rather arbitrary for requirements:
    // - long enough for most valid compute connections
    // - less than infinite to stop us from "leaking" connections to long-gone computes
    //
    // no write timeout is used, because the kernel is assumed to error writes after some time.
    let mut socket = tokio_io_timeout::TimeoutReader::new(socket);

    let default_timeout_ms = 10 * 60 * 1000; // 10 minutes by default
    let socket_timeout_ms = (|| {
        fail::fail_point!("simulated-bad-compute-connection", |avg_timeout_ms| {
            // Exponential distribution for simulating
            // poor network conditions, expect about avg_timeout_ms to be around 15
            // in tests
            if let Some(avg_timeout_ms) = avg_timeout_ms {
                let avg = avg_timeout_ms.parse::<i64>().unwrap() as f32;
                let u = rand::random::<f32>();
                ((1.0 - u).ln() / (-avg)) as u64
            } else {
                default_timeout_ms
            }
        });
        default_timeout_ms
    })();

    // A timeout here does not mean the client died, it can happen if it's just idle for
    // a while: we will tear down this PageServerHandler and instantiate a new one if/when
    // they reconnect.
    socket.set_timeout(Some(std::time::Duration::from_millis(socket_timeout_ms)));
    let socket = Box::pin(socket);

    fail::fail_point!("ps::connection-start::pre-login");

    // XXX: pgbackend.run() should take the connection_ctx,
    // and create a child per-query context when it invokes process_query.
    // But it's in a shared crate, so, we store connection_ctx inside PageServerHandler
    // and create the per-query context in process_query ourselves.
    let mut conn_handler = PageServerHandler::new(
        tenant_manager,
        auth,
        pipelining_config,
        connection_ctx,
        cancel.clone(),
    );
    let pgbackend = PostgresBackend::new_from_io(socket, peer_addr, auth_type, None)?;

    match pgbackend.run(&mut conn_handler, &cancel).await {
        Ok(()) => {
            // we've been requested to shut down
            Ok(())
        }
        Err(QueryError::Disconnected(ConnectionError::Io(io_error))) => {
            if is_expected_io_error(&io_error) {
                info!("Postgres client disconnected ({io_error})");
                Ok(())
            } else {
                let tenant_id = conn_handler.timeline_handles.as_ref().unwrap().tenant_id();
                Err(io_error).context(format!(
                    "Postgres connection error for tenant_id={:?} client at peer_addr={}",
                    tenant_id, peer_addr
                ))
            }
        }
        other => {
            let tenant_id = conn_handler.timeline_handles.as_ref().unwrap().tenant_id();
            other.context(format!(
                "Postgres query error for tenant_id={:?} client peer_addr={}",
                tenant_id, peer_addr
            ))
        }
    }
}

struct PageServerHandler {
    auth: Option<Arc<SwappableJwtAuth>>,
    claims: Option<Claims>,

    /// The context created for the lifetime of the connection
    /// services by this PageServerHandler.
    /// For each query received over the connection,
    /// `process_query` creates a child context from this one.
    connection_ctx: RequestContext,

    cancel: CancellationToken,

    /// None only while pagestream protocol is being processed.
    timeline_handles: Option<TimelineHandles>,

    pipelining_config: PageServicePipeliningConfig,
}

struct TimelineHandles {
    wrapper: TenantManagerWrapper,
    /// Note on size: the typical size of this map is 1.  The largest size we expect
    /// to see is the number of shards divided by the number of pageservers (typically < 2),
    /// or the ratio used when splitting shards (i.e. how many children created from one)
    /// parent shard, where a "large" number might be ~8.
    handles: timeline::handle::Cache<TenantManagerTypes>,
}

impl TimelineHandles {
    fn new(tenant_manager: Arc<TenantManager>) -> Self {
        Self {
            wrapper: TenantManagerWrapper {
                tenant_manager,
                tenant_id: OnceCell::new(),
            },
            handles: Default::default(),
        }
    }
    async fn get(
        &mut self,
        tenant_id: TenantId,
        timeline_id: TimelineId,
        shard_selector: ShardSelector,
    ) -> Result<timeline::handle::Handle<TenantManagerTypes>, GetActiveTimelineError> {
        if *self.wrapper.tenant_id.get_or_init(|| tenant_id) != tenant_id {
            return Err(GetActiveTimelineError::Tenant(
                GetActiveTenantError::SwitchedTenant,
            ));
        }
        self.handles
            .get(timeline_id, shard_selector, &self.wrapper)
            .await
            .map_err(|e| match e {
                timeline::handle::GetError::TenantManager(e) => e,
                timeline::handle::GetError::TimelineGateClosed => {
                    trace!("timeline gate closed");
                    GetActiveTimelineError::Timeline(GetTimelineError::ShuttingDown)
                }
                timeline::handle::GetError::PerTimelineStateShutDown => {
                    trace!("per-timeline state shut down");
                    GetActiveTimelineError::Timeline(GetTimelineError::ShuttingDown)
                }
            })
    }

    fn tenant_id(&self) -> Option<TenantId> {
        self.wrapper.tenant_id.get().copied()
    }
}

pub(crate) struct TenantManagerWrapper {
    tenant_manager: Arc<TenantManager>,
    // We do not support switching tenant_id on a connection at this point.
    // We can can add support for this later if needed without changing
    // the protocol.
    tenant_id: once_cell::sync::OnceCell<TenantId>,
}

#[derive(Debug)]
pub(crate) struct TenantManagerTypes;

impl timeline::handle::Types for TenantManagerTypes {
    type TenantManagerError = GetActiveTimelineError;
    type TenantManager = TenantManagerWrapper;
    type Timeline = Arc<Timeline>;
}

impl timeline::handle::ArcTimeline<TenantManagerTypes> for Arc<Timeline> {
    fn gate(&self) -> &utils::sync::gate::Gate {
        &self.gate
    }

    fn shard_timeline_id(&self) -> timeline::handle::ShardTimelineId {
        Timeline::shard_timeline_id(self)
    }

    fn per_timeline_state(&self) -> &timeline::handle::PerTimelineState<TenantManagerTypes> {
        &self.handles
    }

    fn get_shard_identity(&self) -> &pageserver_api::shard::ShardIdentity {
        Timeline::get_shard_identity(self)
    }
}

impl timeline::handle::TenantManager<TenantManagerTypes> for TenantManagerWrapper {
    async fn resolve(
        &self,
        timeline_id: TimelineId,
        shard_selector: ShardSelector,
    ) -> Result<Arc<Timeline>, GetActiveTimelineError> {
        let tenant_id = self.tenant_id.get().expect("we set this in get()");
        let timeout = ACTIVE_TENANT_TIMEOUT;
        let wait_start = Instant::now();
        let deadline = wait_start + timeout;
        let tenant_shard = loop {
            let resolved = self
                .tenant_manager
                .resolve_attached_shard(tenant_id, shard_selector);
            match resolved {
                ShardResolveResult::Found(tenant_shard) => break tenant_shard,
                ShardResolveResult::NotFound => {
                    return Err(GetActiveTimelineError::Tenant(
                        GetActiveTenantError::NotFound(GetTenantError::NotFound(*tenant_id)),
                    ));
                }
                ShardResolveResult::InProgress(barrier) => {
                    // We can't authoritatively answer right now: wait for InProgress state
                    // to end, then try again
                    tokio::select! {
                        _  = barrier.wait() => {
                            // The barrier completed: proceed around the loop to try looking up again
                        },
                        _ = tokio::time::sleep(deadline.duration_since(Instant::now())) => {
                            return Err(GetActiveTimelineError::Tenant(GetActiveTenantError::WaitForActiveTimeout {
                                latest_state: None,
                                wait_time: timeout,
                            }));
                        }
                    }
                }
            };
        };

        tracing::debug!("Waiting for tenant to enter active state...");
        tenant_shard
            .wait_to_become_active(deadline.duration_since(Instant::now()))
            .await
            .map_err(GetActiveTimelineError::Tenant)?;

        let timeline = tenant_shard
            .get_timeline(timeline_id, true)
            .map_err(GetActiveTimelineError::Timeline)?;
        set_tracing_field_shard_id(&timeline);
        Ok(timeline)
    }
}

#[derive(thiserror::Error, Debug)]
enum PageStreamError {
    /// We encountered an error that should prompt the client to reconnect:
    /// in practice this means we drop the connection without sending a response.
    #[error("Reconnect required: {0}")]
    Reconnect(Cow<'static, str>),

    /// We were instructed to shutdown while processing the query
    #[error("Shutting down")]
    Shutdown,

    /// Something went wrong reading a page: this likely indicates a pageserver bug
    #[error("Read error")]
    Read(#[source] PageReconstructError),

    /// Ran out of time waiting for an LSN
    #[error("LSN timeout: {0}")]
    LsnTimeout(WaitLsnError),

    /// The entity required to serve the request (tenant or timeline) is not found,
    /// or is not found in a suitable state to serve a request.
    #[error("Not found: {0}")]
    NotFound(Cow<'static, str>),

    /// Request asked for something that doesn't make sense, like an invalid LSN
    #[error("Bad request: {0}")]
    BadRequest(Cow<'static, str>),
}

impl From<PageReconstructError> for PageStreamError {
    fn from(value: PageReconstructError) -> Self {
        match value {
            PageReconstructError::Cancelled => Self::Shutdown,
            e => Self::Read(e),
        }
    }
}

impl From<GetActiveTimelineError> for PageStreamError {
    fn from(value: GetActiveTimelineError) -> Self {
        match value {
            GetActiveTimelineError::Tenant(GetActiveTenantError::Cancelled)
            | GetActiveTimelineError::Tenant(GetActiveTenantError::WillNotBecomeActive(
                TenantState::Stopping { .. },
            ))
            | GetActiveTimelineError::Timeline(GetTimelineError::ShuttingDown) => Self::Shutdown,
            GetActiveTimelineError::Tenant(e) => Self::NotFound(format!("{e}").into()),
            GetActiveTimelineError::Timeline(e) => Self::NotFound(format!("{e}").into()),
        }
    }
}

impl From<WaitLsnError> for PageStreamError {
    fn from(value: WaitLsnError) -> Self {
        match value {
            e @ WaitLsnError::Timeout(_) => Self::LsnTimeout(e),
            WaitLsnError::Shutdown => Self::Shutdown,
            e @ WaitLsnError::BadState { .. } => Self::Reconnect(format!("{e}").into()),
        }
    }
}

impl From<WaitLsnError> for QueryError {
    fn from(value: WaitLsnError) -> Self {
        match value {
            e @ WaitLsnError::Timeout(_) => Self::Other(anyhow::Error::new(e)),
            WaitLsnError::Shutdown => Self::Shutdown,
            WaitLsnError::BadState { .. } => Self::Reconnect,
        }
    }
}

#[derive(thiserror::Error, Debug)]
struct BatchedPageStreamError {
    req: PagestreamRequest,
    err: PageStreamError,
}

impl std::fmt::Display for BatchedPageStreamError {
    fn fmt(&self, f: &mut std::fmt::Formatter<'_>) -> std::fmt::Result {
        self.err.fmt(f)
    }
}

struct BatchedGetPageRequest {
    req: PagestreamGetPageRequest,
    timer: SmgrOpTimer,
}

enum BatchedFeMessage {
    Exists {
        span: Span,
        timer: SmgrOpTimer,
        shard: timeline::handle::Handle<TenantManagerTypes>,
        req: models::PagestreamExistsRequest,
    },
    Nblocks {
        span: Span,
        timer: SmgrOpTimer,
        shard: timeline::handle::Handle<TenantManagerTypes>,
        req: models::PagestreamNblocksRequest,
    },
    GetPage {
        span: Span,
        shard: timeline::handle::Handle<TenantManagerTypes>,
        effective_request_lsn: Lsn,
        pages: smallvec::SmallVec<[BatchedGetPageRequest; 1]>,
    },
    DbSize {
        span: Span,
        timer: SmgrOpTimer,
        shard: timeline::handle::Handle<TenantManagerTypes>,
        req: models::PagestreamDbSizeRequest,
    },
    GetSlruSegment {
        span: Span,
        timer: SmgrOpTimer,
        shard: timeline::handle::Handle<TenantManagerTypes>,
        req: models::PagestreamGetSlruSegmentRequest,
    },
    RespondError {
        span: Span,
        error: BatchedPageStreamError,
    },
}

impl BatchedFeMessage {
    fn observe_execution_start(&mut self, at: Instant) {
        match self {
            BatchedFeMessage::Exists { timer, .. }
            | BatchedFeMessage::Nblocks { timer, .. }
            | BatchedFeMessage::DbSize { timer, .. }
            | BatchedFeMessage::GetSlruSegment { timer, .. } => {
                timer.observe_execution_start(at);
            }
<<<<<<< HEAD
            BatchedFeMessage::GetPage { pages, .. } => {
                for (_, _, timer) in pages {
                    timer.observe_execution_start(at);
                }
=======
            BatchedFeMessage::GetPage { shard, pages, .. } => (
                shard,
                pages.len(),
                itertools::Either::Right(pages.iter_mut().map(|p| &mut p.timer)),
            ),
            BatchedFeMessage::RespondError { .. } => return Ok(()),
        };
        let throttled = tokio::select! {
            throttled = shard.pagestream_throttle.throttle(tokens) => { throttled }
            _ = shard.cancel.cancelled() => {
                return Err(QueryError::Shutdown);
            }
            _ = cancel.cancelled() => {
                return Err(QueryError::Shutdown);
>>>>>>> 9b432048
            }
            BatchedFeMessage::RespondError { .. } => {}
        }
    }
}

impl PageServerHandler {
    pub fn new(
        tenant_manager: Arc<TenantManager>,
        auth: Option<Arc<SwappableJwtAuth>>,
        pipelining_config: PageServicePipeliningConfig,
        connection_ctx: RequestContext,
        cancel: CancellationToken,
    ) -> Self {
        PageServerHandler {
            auth,
            claims: None,
            connection_ctx,
            timeline_handles: Some(TimelineHandles::new(tenant_manager)),
            cancel,
            pipelining_config,
        }
    }

    /// This function always respects cancellation of any timeline in `[Self::shard_timelines]`.  Pass in
    /// a cancellation token at the next scope up (such as a tenant cancellation token) to ensure we respect
    /// cancellation if there aren't any timelines in the cache.
    ///
    /// If calling from a function that doesn't use the `[Self::shard_timelines]` cache, then pass in the
    /// timeline cancellation token.
    async fn flush_cancellable<IO>(
        &self,
        pgb: &mut PostgresBackend<IO>,
        cancel: &CancellationToken,
    ) -> Result<(), QueryError>
    where
        IO: AsyncRead + AsyncWrite + Send + Sync + Unpin,
    {
        tokio::select!(
            flush_r = pgb.flush() => {
                Ok(flush_r?)
            },
            _ = cancel.cancelled() => {
                Err(QueryError::Shutdown)
            }
        )
    }

    #[allow(clippy::too_many_arguments)]
    async fn pagestream_read_message<IO>(
        pgb: &mut PostgresBackendReader<IO>,
        tenant_id: TenantId,
        timeline_id: TimelineId,
        timeline_handles: &mut TimelineHandles,
        cancel: &CancellationToken,
        ctx: &RequestContext,
        protocol_version: PagestreamProtocolVersion,
        parent_span: Span,
    ) -> Result<Option<BatchedFeMessage>, QueryError>
    where
        IO: AsyncRead + AsyncWrite + Send + Sync + Unpin + 'static,
    {
        let msg = tokio::select! {
            biased;
            _ = cancel.cancelled() => {
                return Err(QueryError::Shutdown)
            }
            msg = pgb.read_message() => { msg }
        };

        let received_at = Instant::now();

        let copy_data_bytes = match msg? {
            Some(FeMessage::CopyData(bytes)) => bytes,
            Some(FeMessage::Terminate) => {
                return Ok(None);
            }
            Some(m) => {
                return Err(QueryError::Other(anyhow::anyhow!(
                    "unexpected message: {m:?} during COPY"
                )));
            }
            None => {
                return Ok(None);
            } // client disconnected
        };
        trace!("query: {copy_data_bytes:?}");

        fail::fail_point!("ps::handle-pagerequest-message");

        // parse request
        let neon_fe_msg =
            PagestreamFeMessage::parse(&mut copy_data_bytes.reader(), protocol_version)?;

        // TODO: turn in to async closure once available to avoid repeating received_at
        async fn record_op_start_and_throttle(
            shard: &timeline::handle::Handle<TenantManagerTypes>,
            op: metrics::SmgrQueryType,
            received_at: Instant,
        ) -> Result<SmgrOpTimer, QueryError> {
            // It's important to start the smgr op metric recorder as early as possible
            // so that the _started counters are incremented before we do
            // any serious waiting, e.g., for throttle, batching, or actual request handling.
            let mut timer = shard.query_metrics.start_smgr_op(op, received_at);
            let now = Instant::now();
            timer.observe_throttle_start(now);
            let throttled = tokio::select! {
                res = shard.pagestream_throttle.throttle(1, now) => res,
                _ = shard.cancel.cancelled() => return Err(QueryError::Shutdown),
            };
            timer.observe_throttle_done(throttled);
            Ok(timer)
        }

        let batched_msg = match neon_fe_msg {
            PagestreamFeMessage::Exists(req) => {
                let span = tracing::info_span!(parent: parent_span, "handle_get_rel_exists_request", rel = %req.rel, req_lsn = %req.hdr.request_lsn);
                let shard = timeline_handles
                    .get(tenant_id, timeline_id, ShardSelector::Zero)
                    .instrument(span.clone()) // sets `shard_id` field
                    .await?;
                let timer = record_op_start_and_throttle(
                    &shard,
                    metrics::SmgrQueryType::GetRelExists,
                    received_at,
                )
                .await?;
                BatchedFeMessage::Exists {
                    span,
                    timer,
                    shard,
                    req,
                }
            }
            PagestreamFeMessage::Nblocks(req) => {
                let span = tracing::info_span!(parent: parent_span, "handle_get_nblocks_request", rel = %req.rel, req_lsn = %req.hdr.request_lsn);
                let shard = timeline_handles
                    .get(tenant_id, timeline_id, ShardSelector::Zero)
                    .instrument(span.clone()) // sets `shard_id` field
                    .await?;
                let timer = record_op_start_and_throttle(
                    &shard,
                    metrics::SmgrQueryType::GetRelSize,
                    received_at,
                )
                .await?;
                BatchedFeMessage::Nblocks {
                    span,
                    timer,
                    shard,
                    req,
                }
            }
            PagestreamFeMessage::DbSize(req) => {
                let span = tracing::info_span!(parent: parent_span, "handle_db_size_request", dbnode = %req.dbnode, req_lsn = %req.hdr.request_lsn);
                let shard = timeline_handles
                    .get(tenant_id, timeline_id, ShardSelector::Zero)
                    .instrument(span.clone()) // sets `shard_id` field
                    .await?;
                let timer = record_op_start_and_throttle(
                    &shard,
                    metrics::SmgrQueryType::GetDbSize,
                    received_at,
                )
                .await?;
                BatchedFeMessage::DbSize {
                    span,
                    timer,
                    shard,
                    req,
                }
            }
            PagestreamFeMessage::GetSlruSegment(req) => {
                let span = tracing::info_span!(parent: parent_span, "handle_get_slru_segment_request", kind = %req.kind, segno = %req.segno, req_lsn = %req.hdr.request_lsn);
                let shard = timeline_handles
                    .get(tenant_id, timeline_id, ShardSelector::Zero)
                    .instrument(span.clone()) // sets `shard_id` field
                    .await?;
                let timer = record_op_start_and_throttle(
                    &shard,
                    metrics::SmgrQueryType::GetSlruSegment,
                    received_at,
                )
                .await?;
                BatchedFeMessage::GetSlruSegment {
                    span,
                    timer,
                    shard,
                    req,
                }
            }
            PagestreamFeMessage::GetPage(req) => {
                let span = tracing::info_span!(parent: parent_span, "handle_get_page_at_lsn_request_batched", req_lsn = %req.hdr.request_lsn);

                macro_rules! respond_error {
                    ($error:expr) => {{
                        let error = BatchedFeMessage::RespondError {
                            span,
                            error: BatchedPageStreamError {
                                req: req.hdr,
                                err: $error,
                            },
                        };
                        Ok(Some(error))
                    }};
                }

                let key = rel_block_to_key(req.rel, req.blkno);
                let shard = match timeline_handles
                    .get(tenant_id, timeline_id, ShardSelector::Page(key))
                    .instrument(span.clone()) // sets `shard_id` field
                    .await
                {
                    Ok(tl) => tl,
                    Err(GetActiveTimelineError::Tenant(GetActiveTenantError::NotFound(_))) => {
                        // We already know this tenant exists in general, because we resolved it at
                        // start of connection.  Getting a NotFound here indicates that the shard containing
                        // the requested page is not present on this node: the client's knowledge of shard->pageserver
                        // mapping is out of date.
                        //
                        // Closing the connection by returning ``::Reconnect` has the side effect of rate-limiting above message, via
                        // client's reconnect backoff, as well as hopefully prompting the client to load its updated configuration
                        // and talk to a different pageserver.
                        return respond_error!(PageStreamError::Reconnect(
                            "getpage@lsn request routed to wrong shard".into()
                        ));
                    }
                    Err(e) => {
                        return respond_error!(e.into());
                    }
                };

                let timer = record_op_start_and_throttle(
                    &shard,
                    metrics::SmgrQueryType::GetPageAtLsn,
                    received_at,
                )
                .await?;

                let effective_request_lsn = match Self::wait_or_get_last_lsn(
                    &shard,
                    req.hdr.request_lsn,
                    req.hdr.not_modified_since,
                    &shard.get_latest_gc_cutoff_lsn(),
                    ctx,
                )
                // TODO: if we actually need to wait for lsn here, it delays the entire batch which doesn't need to wait
                .await
                {
                    Ok(lsn) => lsn,
                    Err(e) => {
                        return respond_error!(e);
                    }
                };
                BatchedFeMessage::GetPage {
                    span,
                    shard,
                    effective_request_lsn,
                    pages: smallvec::smallvec![BatchedGetPageRequest { req, timer }],
                }
            }
        };
        Ok(Some(batched_msg))
    }

    /// Post-condition: `batch` is Some()
    #[instrument(skip_all, level = tracing::Level::TRACE)]
    #[allow(clippy::boxed_local)]
    fn pagestream_do_batch(
        max_batch_size: NonZeroUsize,
        batch: &mut Result<BatchedFeMessage, QueryError>,
        this_msg: Result<BatchedFeMessage, QueryError>,
    ) -> Result<(), Result<BatchedFeMessage, QueryError>> {
        debug_assert_current_span_has_tenant_and_timeline_id_no_shard_id();

        let this_msg = match this_msg {
            Ok(this_msg) => this_msg,
            Err(e) => return Err(Err(e)),
        };

        match (&mut *batch, this_msg) {
            // something batched already, let's see if we can add this message to the batch
            (
                Ok(BatchedFeMessage::GetPage {
                    span: _,
                    shard: accum_shard,
                    pages: ref mut accum_pages,
                    effective_request_lsn: accum_lsn,
                }),
                BatchedFeMessage::GetPage {
                    span: _,
                    shard: this_shard,
                    pages: this_pages,
                    effective_request_lsn: this_lsn,
                },
            ) if (|| {
                assert_eq!(this_pages.len(), 1);
                if accum_pages.len() >= max_batch_size.get() {
                    trace!(%accum_lsn, %this_lsn, %max_batch_size, "stopping batching because of batch size");
                    assert_eq!(accum_pages.len(), max_batch_size.get());
                    return false;
                }
                if (accum_shard.tenant_shard_id, accum_shard.timeline_id)
                    != (this_shard.tenant_shard_id, this_shard.timeline_id)
                {
                    trace!(%accum_lsn, %this_lsn, "stopping batching because timeline object mismatch");
                    // TODO: we _could_ batch & execute each shard seperately (and in parallel).
                    // But the current logic for keeping responses in order does not support that.
                    return false;
                }
                // the vectored get currently only supports a single LSN, so, bounce as soon
                // as the effective request_lsn changes
                if *accum_lsn != this_lsn {
                    trace!(%accum_lsn, %this_lsn, "stopping batching because LSN changed");
                    return false;
                }
                true
            })() =>
            {
                // ok to batch
                accum_pages.extend(this_pages);
                Ok(())
            }
            // something batched already but this message is unbatchable
            (_, this_msg) => {
                // by default, don't continue batching
                Err(Ok(this_msg))
            }
        }
    }

    #[instrument(level = tracing::Level::DEBUG, skip_all)]
    async fn pagesteam_handle_batched_message<IO>(
        &mut self,
        pgb_writer: &mut PostgresBackend<IO>,
        batch: BatchedFeMessage,
        cancel: &CancellationToken,
        protocol_version: PagestreamProtocolVersion,
        ctx: &RequestContext,
    ) -> Result<(), QueryError>
    where
        IO: AsyncRead + AsyncWrite + Send + Sync + Unpin,
    {
        let started_at = Instant::now();
        let batch = {
            let mut batch = batch;
            batch.observe_execution_start(started_at);
            batch
        };

        // invoke handler function
        let (handler_results, span): (
            Vec<Result<(PagestreamBeMessage, SmgrOpTimer), BatchedPageStreamError>>,
            _,
        ) = match batch {
            BatchedFeMessage::Exists {
                span,
                timer,
                shard,
                req,
            } => {
                fail::fail_point!("ps::handle-pagerequest-message::exists");
                (
                    vec![self
                        .handle_get_rel_exists_request(&shard, &req, ctx)
                        .instrument(span.clone())
                        .await
                        .map(|msg| (msg, timer))
                        .map_err(|err| BatchedPageStreamError { err, req: req.hdr })],
                    span,
                )
            }
            BatchedFeMessage::Nblocks {
                span,
                timer,
                shard,
                req,
            } => {
                fail::fail_point!("ps::handle-pagerequest-message::nblocks");
                (
                    vec![self
                        .handle_get_nblocks_request(&shard, &req, ctx)
                        .instrument(span.clone())
                        .await
                        .map(|msg| (msg, timer))
                        .map_err(|err| BatchedPageStreamError { err, req: req.hdr })],
                    span,
                )
            }
            BatchedFeMessage::GetPage {
                span,
                shard,
                effective_request_lsn,
                pages,
            } => {
                fail::fail_point!("ps::handle-pagerequest-message::getpage");
                (
                    {
                        let npages = pages.len();
                        trace!(npages, "handling getpage request");
                        let res = self
                            .handle_get_page_at_lsn_request_batched(
                                &shard,
                                effective_request_lsn,
                                pages,
                                ctx,
                            )
                            .instrument(span.clone())
                            .await;
                        assert_eq!(res.len(), npages);
                        res
                    },
                    span,
                )
            }
            BatchedFeMessage::DbSize {
                span,
                timer,
                shard,
                req,
            } => {
                fail::fail_point!("ps::handle-pagerequest-message::dbsize");
                (
                    vec![self
                        .handle_db_size_request(&shard, &req, ctx)
                        .instrument(span.clone())
                        .await
                        .map(|msg| (msg, timer))
                        .map_err(|err| BatchedPageStreamError { err, req: req.hdr })],
                    span,
                )
            }
            BatchedFeMessage::GetSlruSegment {
                span,
                timer,
                shard,
                req,
            } => {
                fail::fail_point!("ps::handle-pagerequest-message::slrusegment");
                (
                    vec![self
                        .handle_get_slru_segment_request(&shard, &req, ctx)
                        .instrument(span.clone())
                        .await
                        .map(|msg| (msg, timer))
                        .map_err(|err| BatchedPageStreamError { err, req: req.hdr })],
                    span,
                )
            }
            BatchedFeMessage::RespondError { span, error } => {
                // We've already decided to respond with an error, so we don't need to
                // call the handler.
                (vec![Err(error)], span)
            }
        };

        // Map handler result to protocol behavior.
        // Some handler errors cause exit from pagestream protocol.
        // Other handler errors are sent back as an error message and we stay in pagestream protocol.
        for handler_result in handler_results {
            let (response_msg, timer) = match handler_result {
                Err(e) => match &e.err {
                    PageStreamError::Shutdown => {
                        // If we fail to fulfil a request during shutdown, which may be _because_ of
                        // shutdown, then do not send the error to the client.  Instead just drop the
                        // connection.
                        span.in_scope(|| info!("dropping connection due to shutdown"));
                        return Err(QueryError::Shutdown);
                    }
                    PageStreamError::Reconnect(reason) => {
                        span.in_scope(|| info!("handler requested reconnect: {reason}"));
                        return Err(QueryError::Reconnect);
                    }
                    PageStreamError::Read(_)
                    | PageStreamError::LsnTimeout(_)
                    | PageStreamError::NotFound(_)
                    | PageStreamError::BadRequest(_) => {
                        // print the all details to the log with {:#}, but for the client the
                        // error message is enough.  Do not log if shutting down, as the anyhow::Error
                        // here includes cancellation which is not an error.
                        let full = utils::error::report_compact_sources(&e.err);
                        span.in_scope(|| {
                            error!("error reading relation or page version: {full:#}")
                        });
                        (
                            PagestreamBeMessage::Error(PagestreamErrorResponse {
                                req: e.req,
                                message: e.err.to_string(),
                            }),
                            None, // TODO: measure errors
                        )
                    }
                },
                Ok((response_msg, timer)) => (response_msg, Some(timer)),
            };

            //
            // marshal & transmit response message
            //

            pgb_writer.write_message_noflush(&BeMessage::CopyData(
                &response_msg.serialize(protocol_version),
            ))?;

            // We purposefully don't count flush time into the timer.
            //
            // The reason is that current compute client will not perform protocol processing
            // if the postgres backend process is doing things other than `->smgr_read()`.
            // This is especially the case for prefetch.
            //
            // If the compute doesn't read from the connection, eventually TCP will backpressure
            // all the way into our flush call below.
            //
            // The timer's underlying metric is used for a storage-internal latency SLO and
            // we don't want to include latency in it that we can't control.
            // And as pointed out above, in this case, we don't control the time that flush will take.
            let flushing_timer = timer.map(|mut timer| {
                timer
                    .observe_execution_end_flush_start(Instant::now())
                    .expect("we are the first caller")
            });

            // what we want to do
            let flush_fut = pgb_writer.flush();
            // metric for how long flushing takes
            let flush_fut = match flushing_timer {
                Some(flushing_timer) => {
                    futures::future::Either::Left(flushing_timer.measure(flush_fut))
                }
                None => futures::future::Either::Right(flush_fut),
            };
            // do it while respecting cancellation
            let _: () = async move {
                tokio::select! {
                    biased;
                    _ = cancel.cancelled() => {
                        // We were requested to shut down.
                        info!("shutdown request received in page handler");
                        return Err(QueryError::Shutdown)
                    }
                    res = flush_fut => {
                        res?;
                    }
                }
                Ok(())
            }
            // and log the info! line inside the request span
            .instrument(span.clone())
            .await?;
        }
        Ok(())
    }

    /// Pagestream sub-protocol handler.
    ///
    /// It is a simple request-response protocol inside a COPYBOTH session.
    ///
    /// # Coding Discipline
    ///
    /// Coding discipline within this function: all interaction with the `pgb` connection
    /// needs to be sensitive to connection shutdown, currently signalled via [`Self::cancel`].
    /// This is so that we can shutdown page_service quickly.
    #[instrument(skip_all)]
    async fn handle_pagerequests<IO>(
        &mut self,
        pgb: &mut PostgresBackend<IO>,
        tenant_id: TenantId,
        timeline_id: TimelineId,
        protocol_version: PagestreamProtocolVersion,
        ctx: RequestContext,
    ) -> Result<(), QueryError>
    where
        IO: AsyncRead + AsyncWrite + Send + Sync + Unpin + 'static,
    {
        debug_assert_current_span_has_tenant_and_timeline_id_no_shard_id();

        // switch client to COPYBOTH
        pgb.write_message_noflush(&BeMessage::CopyBothResponse)?;
        tokio::select! {
            biased;
            _ = self.cancel.cancelled() => {
                return Err(QueryError::Shutdown)
            }
            res = pgb.flush() => {
                res?;
            }
        }

        let pgb_reader = pgb
            .split()
            .context("implementation error: split pgb into reader and writer")?;

        let timeline_handles = self
            .timeline_handles
            .take()
            .expect("implementation error: timeline_handles should not be locked");

        let request_span = info_span!("request", shard_id = tracing::field::Empty);
        let ((pgb_reader, timeline_handles), result) = match self.pipelining_config.clone() {
            PageServicePipeliningConfig::Pipelined(pipelining_config) => {
                self.handle_pagerequests_pipelined(
                    pgb,
                    pgb_reader,
                    tenant_id,
                    timeline_id,
                    timeline_handles,
                    request_span,
                    pipelining_config,
                    protocol_version,
                    &ctx,
                )
                .await
            }
            PageServicePipeliningConfig::Serial => {
                self.handle_pagerequests_serial(
                    pgb,
                    pgb_reader,
                    tenant_id,
                    timeline_id,
                    timeline_handles,
                    request_span,
                    protocol_version,
                    &ctx,
                )
                .await
            }
        };

        debug!("pagestream subprotocol shut down cleanly");

        pgb.unsplit(pgb_reader)
            .context("implementation error: unsplit pgb")?;

        let replaced = self.timeline_handles.replace(timeline_handles);
        assert!(replaced.is_none());

        result
    }

    #[allow(clippy::too_many_arguments)]
    async fn handle_pagerequests_serial<IO>(
        &mut self,
        pgb_writer: &mut PostgresBackend<IO>,
        mut pgb_reader: PostgresBackendReader<IO>,
        tenant_id: TenantId,
        timeline_id: TimelineId,
        mut timeline_handles: TimelineHandles,
        request_span: Span,
        protocol_version: PagestreamProtocolVersion,
        ctx: &RequestContext,
    ) -> (
        (PostgresBackendReader<IO>, TimelineHandles),
        Result<(), QueryError>,
    )
    where
        IO: AsyncRead + AsyncWrite + Send + Sync + Unpin + 'static,
    {
        let cancel = self.cancel.clone();
        let err = loop {
            let msg = Self::pagestream_read_message(
                &mut pgb_reader,
                tenant_id,
                timeline_id,
                &mut timeline_handles,
                &cancel,
                ctx,
                protocol_version,
                request_span.clone(),
            )
            .await;
            let msg = match msg {
                Ok(msg) => msg,
                Err(e) => break e,
            };
            let msg = match msg {
                Some(msg) => msg,
                None => {
                    debug!("pagestream subprotocol end observed");
                    return ((pgb_reader, timeline_handles), Ok(()));
                }
            };

            let err = self
                .pagesteam_handle_batched_message(pgb_writer, msg, &cancel, protocol_version, ctx)
                .await;
            match err {
                Ok(()) => {}
                Err(e) => break e,
            }
        };
        ((pgb_reader, timeline_handles), Err(err))
    }

    /// # Cancel-Safety
    ///
    /// May leak tokio tasks if not polled to completion.
    #[allow(clippy::too_many_arguments)]
    async fn handle_pagerequests_pipelined<IO>(
        &mut self,
        pgb_writer: &mut PostgresBackend<IO>,
        pgb_reader: PostgresBackendReader<IO>,
        tenant_id: TenantId,
        timeline_id: TimelineId,
        mut timeline_handles: TimelineHandles,
        request_span: Span,
        pipelining_config: PageServicePipeliningConfigPipelined,
        protocol_version: PagestreamProtocolVersion,
        ctx: &RequestContext,
    ) -> (
        (PostgresBackendReader<IO>, TimelineHandles),
        Result<(), QueryError>,
    )
    where
        IO: AsyncRead + AsyncWrite + Send + Sync + Unpin + 'static,
    {
        //
        // Pipelined pagestream handling consists of
        // - a Batcher that reads requests off the wire and
        //   and batches them if possible,
        // - an Executor that processes the batched requests.
        //
        // The batch is built up inside an `spsc_fold` channel,
        // shared betwen Batcher (Sender) and Executor (Receiver).
        //
        // The Batcher continously folds client requests into the batch,
        // while the Executor can at any time take out what's in the batch
        // in order to process it.
        // This means the next batch builds up while the Executor
        // executes the last batch.
        //
        // CANCELLATION
        //
        // We run both Batcher and Executor futures to completion before
        // returning from this function.
        //
        // If Executor exits first, it signals cancellation to the Batcher
        // via a CancellationToken that is child of `self.cancel`.
        // If Batcher exits first, it signals cancellation to the Executor
        // by dropping the spsc_fold channel Sender.
        //
        // CLEAN SHUTDOWN
        //
        // Clean shutdown means that the client ends the COPYBOTH session.
        // In response to such a client message, the Batcher exits.
        // The Executor continues to run, draining the spsc_fold channel.
        // Once drained, the spsc_fold recv will fail with a distinct error
        // indicating that the sender disconnected.
        // The Executor exits with Ok(()) in response to that error.
        //
        // Server initiated shutdown is not clean shutdown, but instead
        // is an error Err(QueryError::Shutdown) that is propagated through
        // error propagation.
        //
        // ERROR PROPAGATION
        //
        // When the Batcher encounter an error, it sends it as a value
        // through the spsc_fold channel and exits afterwards.
        // When the Executor observes such an error in the channel,
        // it exits returning that error value.
        //
        // This design ensures that the Executor stage will still process
        // the batch that was in flight when the Batcher encountered an error,
        // thereby beahving identical to a serial implementation.

        let PageServicePipeliningConfigPipelined {
            max_batch_size,
            execution,
        } = pipelining_config;

        // Macro to _define_ a pipeline stage.
        macro_rules! pipeline_stage {
            ($name:literal, $cancel:expr, $make_fut:expr) => {{
                let cancel: CancellationToken = $cancel;
                let stage_fut = $make_fut(cancel.clone());
                async move {
                    scopeguard::defer! {
                        debug!("exiting");
                    }
                    timed_after_cancellation(stage_fut, $name, Duration::from_millis(100), &cancel)
                        .await
                }
                .instrument(tracing::info_span!($name))
            }};
        }

        //
        // Batcher
        //

        let cancel_batcher = self.cancel.child_token();
        let (mut batch_tx, mut batch_rx) = spsc_fold::channel();
        let batcher = pipeline_stage!("batcher", cancel_batcher.clone(), move |cancel_batcher| {
            let ctx = ctx.attached_child();
            async move {
                let mut pgb_reader = pgb_reader;
                let mut exit = false;
                while !exit {
                    let read_res = Self::pagestream_read_message(
                        &mut pgb_reader,
                        tenant_id,
                        timeline_id,
                        &mut timeline_handles,
                        &cancel_batcher,
                        &ctx,
                        protocol_version,
                        request_span.clone(),
                    )
                    .await;
                    let Some(read_res) = read_res.transpose() else {
                        debug!("client-initiated shutdown");
                        break;
                    };
                    exit |= read_res.is_err();
                    let could_send = batch_tx
                        .send(read_res, |batch, res| {
                            Self::pagestream_do_batch(max_batch_size, batch, res)
                        })
                        .await;
                    exit |= could_send.is_err();
                }
                (pgb_reader, timeline_handles)
            }
        });

        //
        // Executor
        //

        let executor = pipeline_stage!("executor", self.cancel.clone(), move |cancel| {
            let ctx = ctx.attached_child();
            async move {
                let _cancel_batcher = cancel_batcher.drop_guard();
                loop {
                    let maybe_batch = batch_rx.recv().await;
                    let batch = match maybe_batch {
                        Ok(batch) => batch,
                        Err(spsc_fold::RecvError::SenderGone) => {
                            debug!("upstream gone");
                            return Ok(());
                        }
                    };
                    let batch = match batch {
                        Ok(batch) => batch,
                        Err(e) => {
                            return Err(e);
                        }
                    };
<<<<<<< HEAD
                    self.pagesteam_handle_batched_message(pgb_writer, batch, &cancel, &ctx)
                        .await?;
=======
                    batch
                        .throttle_and_record_start_processing(&self.cancel)
                        .await?;
                    self.pagesteam_handle_batched_message(
                        pgb_writer,
                        batch,
                        &cancel,
                        protocol_version,
                        &ctx,
                    )
                    .await?;
>>>>>>> 9b432048
                }
            }
        });

        //
        // Execute the stages.
        //

        match execution {
            PageServiceProtocolPipelinedExecutionStrategy::ConcurrentFutures => {
                tokio::join!(batcher, executor)
            }
            PageServiceProtocolPipelinedExecutionStrategy::Tasks => {
                // These tasks are not tracked anywhere.
                let read_messages_task = tokio::spawn(batcher);
                let (read_messages_task_res, executor_res_) =
                    tokio::join!(read_messages_task, executor,);
                (
                    read_messages_task_res.expect("propagated panic from read_messages"),
                    executor_res_,
                )
            }
        }
    }

    /// Helper function to handle the LSN from client request.
    ///
    /// Each GetPage (and Exists and Nblocks) request includes information about
    /// which version of the page is being requested. The primary compute node
    /// will always request the latest page version, by setting 'request_lsn' to
    /// the last inserted or flushed WAL position, while a standby will request
    /// a version at the LSN that it's currently caught up to.
    ///
    /// In either case, if the page server hasn't received the WAL up to the
    /// requested LSN yet, we will wait for it to arrive. The return value is
    /// the LSN that should be used to look up the page versions.
    ///
    /// In addition to the request LSN, each request carries another LSN,
    /// 'not_modified_since', which is a hint to the pageserver that the client
    /// knows that the page has not been modified between 'not_modified_since'
    /// and the request LSN. This allows skipping the wait, as long as the WAL
    /// up to 'not_modified_since' has arrived. If the client doesn't have any
    /// information about when the page was modified, it will use
    /// not_modified_since == lsn. If the client lies and sends a too low
    /// not_modified_hint such that there are in fact later page versions, the
    /// behavior is undefined: the pageserver may return any of the page versions
    /// or an error.
    async fn wait_or_get_last_lsn(
        timeline: &Timeline,
        request_lsn: Lsn,
        not_modified_since: Lsn,
        latest_gc_cutoff_lsn: &RcuReadGuard<Lsn>,
        ctx: &RequestContext,
    ) -> Result<Lsn, PageStreamError> {
        let last_record_lsn = timeline.get_last_record_lsn();

        // Sanity check the request
        if request_lsn < not_modified_since {
            return Err(PageStreamError::BadRequest(
                format!(
                    "invalid request with request LSN {} and not_modified_since {}",
                    request_lsn, not_modified_since,
                )
                .into(),
            ));
        }

        // Check explicitly for INVALID just to get a less scary error message if the request is obviously bogus
        if request_lsn == Lsn::INVALID {
            return Err(PageStreamError::BadRequest(
                "invalid LSN(0) in request".into(),
            ));
        }

        // Clients should only read from recent LSNs on their timeline, or from locations holding an LSN lease.
        //
        // We may have older data available, but we make a best effort to detect this case and return an error,
        // to distinguish a misbehaving client (asking for old LSN) from a storage issue (data missing at a legitimate LSN).
        if request_lsn < **latest_gc_cutoff_lsn && !timeline.is_gc_blocked_by_lsn_lease_deadline() {
            let gc_info = &timeline.gc_info.read().unwrap();
            if !gc_info.leases.contains_key(&request_lsn) {
                return Err(
                    PageStreamError::BadRequest(format!(
                        "tried to request a page version that was garbage collected. requested at {} gc cutoff {}",
                        request_lsn, **latest_gc_cutoff_lsn
                    ).into())
                );
            }
        }

        // Wait for WAL up to 'not_modified_since' to arrive, if necessary
        if not_modified_since > last_record_lsn {
            timeline
                .wait_lsn(
                    not_modified_since,
                    crate::tenant::timeline::WaitLsnWaiter::PageService,
                    ctx,
                )
                .await?;
            // Since we waited for 'not_modified_since' to arrive, that is now the last
            // record LSN. (Or close enough for our purposes; the last-record LSN can
            // advance immediately after we return anyway)
            Ok(not_modified_since)
        } else {
            // It might be better to use max(not_modified_since, latest_gc_cutoff_lsn)
            // here instead. That would give the same result, since we know that there
            // haven't been any modifications since 'not_modified_since'. Using an older
            // LSN might be faster, because that could allow skipping recent layers when
            // finding the page. However, we have historically used 'last_record_lsn', so
            // stick to that for now.
            Ok(std::cmp::min(last_record_lsn, request_lsn))
        }
    }

    /// Handles the lsn lease request.
    /// If a lease cannot be obtained, the client will receive NULL.
    #[instrument(skip_all, fields(shard_id, %lsn))]
    async fn handle_make_lsn_lease<IO>(
        &mut self,
        pgb: &mut PostgresBackend<IO>,
        tenant_shard_id: TenantShardId,
        timeline_id: TimelineId,
        lsn: Lsn,
        ctx: &RequestContext,
    ) -> Result<(), QueryError>
    where
        IO: AsyncRead + AsyncWrite + Send + Sync + Unpin,
    {
        let timeline = self
            .timeline_handles
            .as_mut()
            .unwrap()
            .get(
                tenant_shard_id.tenant_id,
                timeline_id,
                ShardSelector::Known(tenant_shard_id.to_index()),
            )
            .await?;
        set_tracing_field_shard_id(&timeline);

        let lease = timeline
            .renew_lsn_lease(lsn, timeline.get_lsn_lease_length(), ctx)
            .inspect_err(|e| {
                warn!("{e}");
            })
            .ok();
        let valid_until_str = lease.map(|l| {
            l.valid_until
                .duration_since(SystemTime::UNIX_EPOCH)
                .expect("valid_until is earlier than UNIX_EPOCH")
                .as_millis()
                .to_string()
        });
        let bytes = valid_until_str.as_ref().map(|x| x.as_bytes());

        pgb.write_message_noflush(&BeMessage::RowDescription(&[RowDescriptor::text_col(
            b"valid_until",
        )]))?
        .write_message_noflush(&BeMessage::DataRow(&[bytes]))?;

        Ok(())
    }

    #[instrument(skip_all, fields(shard_id))]
    async fn handle_get_rel_exists_request(
        &mut self,
        timeline: &Timeline,
        req: &PagestreamExistsRequest,
        ctx: &RequestContext,
    ) -> Result<PagestreamBeMessage, PageStreamError> {
        let latest_gc_cutoff_lsn = timeline.get_latest_gc_cutoff_lsn();
        let lsn = Self::wait_or_get_last_lsn(
            timeline,
            req.hdr.request_lsn,
            req.hdr.not_modified_since,
            &latest_gc_cutoff_lsn,
            ctx,
        )
        .await?;

        let exists = timeline
            .get_rel_exists(req.rel, Version::Lsn(lsn), ctx)
            .await?;

        Ok(PagestreamBeMessage::Exists(PagestreamExistsResponse {
            req: *req,
            exists,
        }))
    }

    #[instrument(skip_all, fields(shard_id))]
    async fn handle_get_nblocks_request(
        &mut self,
        timeline: &Timeline,
        req: &PagestreamNblocksRequest,
        ctx: &RequestContext,
    ) -> Result<PagestreamBeMessage, PageStreamError> {
        let latest_gc_cutoff_lsn = timeline.get_latest_gc_cutoff_lsn();
        let lsn = Self::wait_or_get_last_lsn(
            timeline,
            req.hdr.request_lsn,
            req.hdr.not_modified_since,
            &latest_gc_cutoff_lsn,
            ctx,
        )
        .await?;

        let n_blocks = timeline
            .get_rel_size(req.rel, Version::Lsn(lsn), ctx)
            .await?;

        Ok(PagestreamBeMessage::Nblocks(PagestreamNblocksResponse {
            req: *req,
            n_blocks,
        }))
    }

    #[instrument(skip_all, fields(shard_id))]
    async fn handle_db_size_request(
        &mut self,
        timeline: &Timeline,
        req: &PagestreamDbSizeRequest,
        ctx: &RequestContext,
    ) -> Result<PagestreamBeMessage, PageStreamError> {
        let latest_gc_cutoff_lsn = timeline.get_latest_gc_cutoff_lsn();
        let lsn = Self::wait_or_get_last_lsn(
            timeline,
            req.hdr.request_lsn,
            req.hdr.not_modified_since,
            &latest_gc_cutoff_lsn,
            ctx,
        )
        .await?;

        let total_blocks = timeline
            .get_db_size(DEFAULTTABLESPACE_OID, req.dbnode, Version::Lsn(lsn), ctx)
            .await?;
        let db_size = total_blocks as i64 * BLCKSZ as i64;

        Ok(PagestreamBeMessage::DbSize(PagestreamDbSizeResponse {
            req: *req,
            db_size,
        }))
    }

    #[instrument(skip_all)]
    async fn handle_get_page_at_lsn_request_batched(
        &mut self,
        timeline: &Timeline,
        effective_lsn: Lsn,
        requests: smallvec::SmallVec<[BatchedGetPageRequest; 1]>,
        ctx: &RequestContext,
    ) -> Vec<Result<(PagestreamBeMessage, SmgrOpTimer), BatchedPageStreamError>> {
        debug_assert_current_span_has_tenant_and_timeline_id();

        timeline
            .query_metrics
            .observe_getpage_batch_start(requests.len());

        let results = timeline
            .get_rel_page_at_lsn_batched(
                requests.iter().map(|p| (&p.req.rel, &p.req.blkno)),
                effective_lsn,
                ctx,
            )
            .await;
        assert_eq!(results.len(), requests.len());

        // TODO: avoid creating the new Vec here
        Vec::from_iter(
            requests
                .into_iter()
                .zip(results.into_iter())
                .map(|(req, res)| {
                    res.map(|page| {
                        (
                            PagestreamBeMessage::GetPage(models::PagestreamGetPageResponse {
                                req: req.req,
                                page,
                            }),
                            req.timer,
                        )
                    })
                    .map_err(|e| BatchedPageStreamError {
                        err: PageStreamError::from(e),
                        req: req.req.hdr,
                    })
                }),
        )
    }

    #[instrument(skip_all, fields(shard_id))]
    async fn handle_get_slru_segment_request(
        &mut self,
        timeline: &Timeline,
        req: &PagestreamGetSlruSegmentRequest,
        ctx: &RequestContext,
    ) -> Result<PagestreamBeMessage, PageStreamError> {
        let latest_gc_cutoff_lsn = timeline.get_latest_gc_cutoff_lsn();
        let lsn = Self::wait_or_get_last_lsn(
            timeline,
            req.hdr.request_lsn,
            req.hdr.not_modified_since,
            &latest_gc_cutoff_lsn,
            ctx,
        )
        .await?;

        let kind = SlruKind::from_repr(req.kind)
            .ok_or(PageStreamError::BadRequest("invalid SLRU kind".into()))?;
        let segment = timeline.get_slru_segment(kind, req.segno, lsn, ctx).await?;

        Ok(PagestreamBeMessage::GetSlruSegment(
            PagestreamGetSlruSegmentResponse { req: *req, segment },
        ))
    }

    /// Note on "fullbackup":
    /// Full basebackups should only be used for debugging purposes.
    /// Originally, it was introduced to enable breaking storage format changes,
    /// but that is not applicable anymore.
    ///
    /// # Coding Discipline
    ///
    /// Coding discipline within this function: all interaction with the `pgb` connection
    /// needs to be sensitive to connection shutdown, currently signalled via [`Self::cancel`].
    /// This is so that we can shutdown page_service quickly.
    ///
    /// TODO: wrap the pgb that we pass to the basebackup handler so that it's sensitive
    /// to connection cancellation.
    #[allow(clippy::too_many_arguments)]
    #[instrument(skip_all, fields(shard_id, ?lsn, ?prev_lsn, %full_backup))]
    async fn handle_basebackup_request<IO>(
        &mut self,
        pgb: &mut PostgresBackend<IO>,
        tenant_id: TenantId,
        timeline_id: TimelineId,
        lsn: Option<Lsn>,
        prev_lsn: Option<Lsn>,
        full_backup: bool,
        gzip: bool,
        replica: bool,
        ctx: &RequestContext,
    ) -> Result<(), QueryError>
    where
        IO: AsyncRead + AsyncWrite + Send + Sync + Unpin,
    {
        fn map_basebackup_error(err: BasebackupError) -> QueryError {
            match err {
                BasebackupError::Client(e) => QueryError::Disconnected(ConnectionError::Io(e)),
                BasebackupError::Server(e) => QueryError::Other(e),
            }
        }

        let started = std::time::Instant::now();

        let timeline = self
            .timeline_handles
            .as_mut()
            .unwrap()
            .get(tenant_id, timeline_id, ShardSelector::Zero)
            .await?;

        let latest_gc_cutoff_lsn = timeline.get_latest_gc_cutoff_lsn();
        if let Some(lsn) = lsn {
            // Backup was requested at a particular LSN. Wait for it to arrive.
            info!("waiting for {}", lsn);
            timeline
                .wait_lsn(
                    lsn,
                    crate::tenant::timeline::WaitLsnWaiter::PageService,
                    ctx,
                )
                .await?;
            timeline
                .check_lsn_is_in_scope(lsn, &latest_gc_cutoff_lsn)
                .context("invalid basebackup lsn")?;
        }

        let lsn_awaited_after = started.elapsed();

        // switch client to COPYOUT
        pgb.write_message_noflush(&BeMessage::CopyOutResponse)
            .map_err(QueryError::Disconnected)?;
        self.flush_cancellable(pgb, &self.cancel).await?;

        // Send a tarball of the latest layer on the timeline. Compress if not
        // fullbackup. TODO Compress in that case too (tests need to be updated)
        if full_backup {
            let mut writer = pgb.copyout_writer();
            basebackup::send_basebackup_tarball(
                &mut writer,
                &timeline,
                lsn,
                prev_lsn,
                full_backup,
                replica,
                ctx,
            )
            .await
            .map_err(map_basebackup_error)?;
        } else {
            let mut writer = BufWriter::new(pgb.copyout_writer());
            if gzip {
                let mut encoder = GzipEncoder::with_quality(
                    &mut writer,
                    // NOTE using fast compression because it's on the critical path
                    //      for compute startup. For an empty database, we get
                    //      <100KB with this method. The Level::Best compression method
                    //      gives us <20KB, but maybe we should add basebackup caching
                    //      on compute shutdown first.
                    async_compression::Level::Fastest,
                );
                basebackup::send_basebackup_tarball(
                    &mut encoder,
                    &timeline,
                    lsn,
                    prev_lsn,
                    full_backup,
                    replica,
                    ctx,
                )
                .await
                .map_err(map_basebackup_error)?;
                // shutdown the encoder to ensure the gzip footer is written
                encoder
                    .shutdown()
                    .await
                    .map_err(|e| QueryError::Disconnected(ConnectionError::Io(e)))?;
            } else {
                basebackup::send_basebackup_tarball(
                    &mut writer,
                    &timeline,
                    lsn,
                    prev_lsn,
                    full_backup,
                    replica,
                    ctx,
                )
                .await
                .map_err(map_basebackup_error)?;
            }
            writer
                .flush()
                .await
                .map_err(|e| map_basebackup_error(BasebackupError::Client(e)))?;
        }

        pgb.write_message_noflush(&BeMessage::CopyDone)
            .map_err(QueryError::Disconnected)?;
        self.flush_cancellable(pgb, &timeline.cancel).await?;

        let basebackup_after = started
            .elapsed()
            .checked_sub(lsn_awaited_after)
            .unwrap_or(Duration::ZERO);

        info!(
            lsn_await_millis = lsn_awaited_after.as_millis(),
            basebackup_millis = basebackup_after.as_millis(),
            "basebackup complete"
        );

        Ok(())
    }

    // when accessing management api supply None as an argument
    // when using to authorize tenant pass corresponding tenant id
    fn check_permission(&self, tenant_id: Option<TenantId>) -> Result<(), QueryError> {
        if self.auth.is_none() {
            // auth is set to Trust, nothing to check so just return ok
            return Ok(());
        }
        // auth is some, just checked above, when auth is some
        // then claims are always present because of checks during connection init
        // so this expect won't trigger
        let claims = self
            .claims
            .as_ref()
            .expect("claims presence already checked");
        check_permission(claims, tenant_id).map_err(|e| QueryError::Unauthorized(e.0))
    }
}

/// `basebackup tenant timeline [lsn] [--gzip] [--replica]`
#[derive(Debug, Clone, Eq, PartialEq)]
struct BaseBackupCmd {
    tenant_id: TenantId,
    timeline_id: TimelineId,
    lsn: Option<Lsn>,
    gzip: bool,
    replica: bool,
}

/// `fullbackup tenant timeline [lsn] [prev_lsn]`
#[derive(Debug, Clone, Eq, PartialEq)]
struct FullBackupCmd {
    tenant_id: TenantId,
    timeline_id: TimelineId,
    lsn: Option<Lsn>,
    prev_lsn: Option<Lsn>,
}

/// `pagestream_v2 tenant timeline`
#[derive(Debug, Clone, Eq, PartialEq)]
struct PageStreamCmd {
    tenant_id: TenantId,
    timeline_id: TimelineId,
    protocol_version: PagestreamProtocolVersion,
}

/// `lease lsn tenant timeline lsn`
#[derive(Debug, Clone, Eq, PartialEq)]
struct LeaseLsnCmd {
    tenant_shard_id: TenantShardId,
    timeline_id: TimelineId,
    lsn: Lsn,
}

#[derive(Debug, Clone, Eq, PartialEq)]
enum PageServiceCmd {
    Set,
    PageStream(PageStreamCmd),
    BaseBackup(BaseBackupCmd),
    FullBackup(FullBackupCmd),
    LeaseLsn(LeaseLsnCmd),
}

impl PageStreamCmd {
    fn parse(query: &str, protocol_version: PagestreamProtocolVersion) -> anyhow::Result<Self> {
        let parameters = query.split_whitespace().collect_vec();
        if parameters.len() != 2 {
            bail!(
                "invalid number of parameters for pagestream command: {}",
                query
            );
        }
        let tenant_id = TenantId::from_str(parameters[0])
            .with_context(|| format!("Failed to parse tenant id from {}", parameters[0]))?;
        let timeline_id = TimelineId::from_str(parameters[1])
            .with_context(|| format!("Failed to parse timeline id from {}", parameters[1]))?;
        Ok(Self {
            tenant_id,
            timeline_id,
            protocol_version,
        })
    }
}

impl FullBackupCmd {
    fn parse(query: &str) -> anyhow::Result<Self> {
        let parameters = query.split_whitespace().collect_vec();
        if parameters.len() < 2 || parameters.len() > 4 {
            bail!(
                "invalid number of parameters for basebackup command: {}",
                query
            );
        }
        let tenant_id = TenantId::from_str(parameters[0])
            .with_context(|| format!("Failed to parse tenant id from {}", parameters[0]))?;
        let timeline_id = TimelineId::from_str(parameters[1])
            .with_context(|| format!("Failed to parse timeline id from {}", parameters[1]))?;
        // The caller is responsible for providing correct lsn and prev_lsn.
        let lsn = if let Some(lsn_str) = parameters.get(2) {
            Some(
                Lsn::from_str(lsn_str)
                    .with_context(|| format!("Failed to parse Lsn from {lsn_str}"))?,
            )
        } else {
            None
        };
        let prev_lsn = if let Some(prev_lsn_str) = parameters.get(3) {
            Some(
                Lsn::from_str(prev_lsn_str)
                    .with_context(|| format!("Failed to parse Lsn from {prev_lsn_str}"))?,
            )
        } else {
            None
        };
        Ok(Self {
            tenant_id,
            timeline_id,
            lsn,
            prev_lsn,
        })
    }
}

impl BaseBackupCmd {
    fn parse(query: &str) -> anyhow::Result<Self> {
        let parameters = query.split_whitespace().collect_vec();
        if parameters.len() < 2 {
            bail!(
                "invalid number of parameters for basebackup command: {}",
                query
            );
        }
        let tenant_id = TenantId::from_str(parameters[0])
            .with_context(|| format!("Failed to parse tenant id from {}", parameters[0]))?;
        let timeline_id = TimelineId::from_str(parameters[1])
            .with_context(|| format!("Failed to parse timeline id from {}", parameters[1]))?;
        let lsn;
        let flags_parse_from;
        if let Some(maybe_lsn) = parameters.get(2) {
            if *maybe_lsn == "latest" {
                lsn = None;
                flags_parse_from = 3;
            } else if maybe_lsn.starts_with("--") {
                lsn = None;
                flags_parse_from = 2;
            } else {
                lsn = Some(
                    Lsn::from_str(maybe_lsn)
                        .with_context(|| format!("Failed to parse lsn from {maybe_lsn}"))?,
                );
                flags_parse_from = 3;
            }
        } else {
            lsn = None;
            flags_parse_from = 2;
        }

        let mut gzip = false;
        let mut replica = false;

        for &param in &parameters[flags_parse_from..] {
            match param {
                "--gzip" => {
                    if gzip {
                        bail!("duplicate parameter for basebackup command: {param}")
                    }
                    gzip = true
                }
                "--replica" => {
                    if replica {
                        bail!("duplicate parameter for basebackup command: {param}")
                    }
                    replica = true
                }
                _ => bail!("invalid parameter for basebackup command: {param}"),
            }
        }
        Ok(Self {
            tenant_id,
            timeline_id,
            lsn,
            gzip,
            replica,
        })
    }
}

impl LeaseLsnCmd {
    fn parse(query: &str) -> anyhow::Result<Self> {
        let parameters = query.split_whitespace().collect_vec();
        if parameters.len() != 3 {
            bail!(
                "invalid number of parameters for lease lsn command: {}",
                query
            );
        }
        let tenant_shard_id = TenantShardId::from_str(parameters[0])
            .with_context(|| format!("Failed to parse tenant id from {}", parameters[0]))?;
        let timeline_id = TimelineId::from_str(parameters[1])
            .with_context(|| format!("Failed to parse timeline id from {}", parameters[1]))?;
        let lsn = Lsn::from_str(parameters[2])
            .with_context(|| format!("Failed to parse lsn from {}", parameters[2]))?;
        Ok(Self {
            tenant_shard_id,
            timeline_id,
            lsn,
        })
    }
}

impl PageServiceCmd {
    fn parse(query: &str) -> anyhow::Result<Self> {
        let query = query.trim();
        let Some((cmd, other)) = query.split_once(' ') else {
            bail!("cannot parse query: {query}")
        };
        match cmd.to_ascii_lowercase().as_str() {
            "pagestream_v2" => Ok(Self::PageStream(PageStreamCmd::parse(
                other,
                PagestreamProtocolVersion::V2,
            )?)),
            "pagestream_v3" => Ok(Self::PageStream(PageStreamCmd::parse(
                other,
                PagestreamProtocolVersion::V3,
            )?)),
            "basebackup" => Ok(Self::BaseBackup(BaseBackupCmd::parse(other)?)),
            "fullbackup" => Ok(Self::FullBackup(FullBackupCmd::parse(other)?)),
            "lease" => {
                let Some((cmd2, other)) = other.split_once(' ') else {
                    bail!("invalid lease command: {cmd}");
                };
                let cmd2 = cmd2.to_ascii_lowercase();
                if cmd2 == "lsn" {
                    Ok(Self::LeaseLsn(LeaseLsnCmd::parse(other)?))
                } else {
                    bail!("invalid lease command: {cmd}");
                }
            }
            "set" => Ok(Self::Set),
            _ => Err(anyhow::anyhow!("unsupported command {cmd} in {query}")),
        }
    }
}

impl<IO> postgres_backend::Handler<IO> for PageServerHandler
where
    IO: AsyncRead + AsyncWrite + Send + Sync + Unpin + 'static,
{
    fn check_auth_jwt(
        &mut self,
        _pgb: &mut PostgresBackend<IO>,
        jwt_response: &[u8],
    ) -> Result<(), QueryError> {
        // this unwrap is never triggered, because check_auth_jwt only called when auth_type is NeonJWT
        // which requires auth to be present
        let data = self
            .auth
            .as_ref()
            .unwrap()
            .decode(str::from_utf8(jwt_response).context("jwt response is not UTF-8")?)
            .map_err(|e| QueryError::Unauthorized(e.0))?;

        if matches!(data.claims.scope, Scope::Tenant) && data.claims.tenant_id.is_none() {
            return Err(QueryError::Unauthorized(
                "jwt token scope is Tenant, but tenant id is missing".into(),
            ));
        }

        debug!(
            "jwt scope check succeeded for scope: {:#?} by tenant id: {:?}",
            data.claims.scope, data.claims.tenant_id,
        );

        self.claims = Some(data.claims);
        Ok(())
    }

    fn startup(
        &mut self,
        _pgb: &mut PostgresBackend<IO>,
        _sm: &FeStartupPacket,
    ) -> Result<(), QueryError> {
        fail::fail_point!("ps::connection-start::startup-packet");
        Ok(())
    }

    #[instrument(skip_all, fields(tenant_id, timeline_id))]
    async fn process_query(
        &mut self,
        pgb: &mut PostgresBackend<IO>,
        query_string: &str,
    ) -> Result<(), QueryError> {
        fail::fail_point!("simulated-bad-compute-connection", |_| {
            info!("Hit failpoint for bad connection");
            Err(QueryError::SimulatedConnectionError)
        });

        fail::fail_point!("ps::connection-start::process-query");

        let ctx = self.connection_ctx.attached_child();
        debug!("process query {query_string}");
        let query = PageServiceCmd::parse(query_string)?;
        match query {
            PageServiceCmd::PageStream(PageStreamCmd {
                tenant_id,
                timeline_id,
                protocol_version,
            }) => {
                tracing::Span::current()
                    .record("tenant_id", field::display(tenant_id))
                    .record("timeline_id", field::display(timeline_id));

                self.check_permission(Some(tenant_id))?;
                let command_kind = match protocol_version {
                    PagestreamProtocolVersion::V2 => ComputeCommandKind::PageStreamV2,
                    PagestreamProtocolVersion::V3 => ComputeCommandKind::PageStreamV3,
                };
                COMPUTE_COMMANDS_COUNTERS.for_command(command_kind).inc();

                self.handle_pagerequests(pgb, tenant_id, timeline_id, protocol_version, ctx)
                    .await?;
            }
            PageServiceCmd::BaseBackup(BaseBackupCmd {
                tenant_id,
                timeline_id,
                lsn,
                gzip,
                replica,
            }) => {
                tracing::Span::current()
                    .record("tenant_id", field::display(tenant_id))
                    .record("timeline_id", field::display(timeline_id));

                self.check_permission(Some(tenant_id))?;

                COMPUTE_COMMANDS_COUNTERS
                    .for_command(ComputeCommandKind::Basebackup)
                    .inc();
                let metric_recording = metrics::BASEBACKUP_QUERY_TIME.start_recording();
                let res = async {
                    self.handle_basebackup_request(
                        pgb,
                        tenant_id,
                        timeline_id,
                        lsn,
                        None,
                        false,
                        gzip,
                        replica,
                        &ctx,
                    )
                    .await?;
                    pgb.write_message_noflush(&BeMessage::CommandComplete(b"SELECT 1"))?;
                    Result::<(), QueryError>::Ok(())
                }
                .await;
                metric_recording.observe(&res);
                res?;
            }
            // same as basebackup, but result includes relational data as well
            PageServiceCmd::FullBackup(FullBackupCmd {
                tenant_id,
                timeline_id,
                lsn,
                prev_lsn,
            }) => {
                tracing::Span::current()
                    .record("tenant_id", field::display(tenant_id))
                    .record("timeline_id", field::display(timeline_id));

                self.check_permission(Some(tenant_id))?;

                COMPUTE_COMMANDS_COUNTERS
                    .for_command(ComputeCommandKind::Fullbackup)
                    .inc();

                // Check that the timeline exists
                self.handle_basebackup_request(
                    pgb,
                    tenant_id,
                    timeline_id,
                    lsn,
                    prev_lsn,
                    true,
                    false,
                    false,
                    &ctx,
                )
                .await?;
                pgb.write_message_noflush(&BeMessage::CommandComplete(b"SELECT 1"))?;
            }
            PageServiceCmd::Set => {
                // important because psycopg2 executes "SET datestyle TO 'ISO'"
                // on connect
                pgb.write_message_noflush(&BeMessage::CommandComplete(b"SELECT 1"))?;
            }
            PageServiceCmd::LeaseLsn(LeaseLsnCmd {
                tenant_shard_id,
                timeline_id,
                lsn,
            }) => {
                tracing::Span::current()
                    .record("tenant_id", field::display(tenant_shard_id))
                    .record("timeline_id", field::display(timeline_id));

                self.check_permission(Some(tenant_shard_id.tenant_id))?;

                COMPUTE_COMMANDS_COUNTERS
                    .for_command(ComputeCommandKind::LeaseLsn)
                    .inc();

                match self
                    .handle_make_lsn_lease(pgb, tenant_shard_id, timeline_id, lsn, &ctx)
                    .await
                {
                    Ok(()) => {
                        pgb.write_message_noflush(&BeMessage::CommandComplete(b"SELECT 1"))?
                    }
                    Err(e) => {
                        error!("error obtaining lsn lease for {lsn}: {e:?}");
                        pgb.write_message_noflush(&BeMessage::ErrorResponse(
                            &e.to_string(),
                            Some(e.pg_error_code()),
                        ))?
                    }
                };
            }
        }

        Ok(())
    }
}

impl From<GetActiveTenantError> for QueryError {
    fn from(e: GetActiveTenantError) -> Self {
        match e {
            GetActiveTenantError::WaitForActiveTimeout { .. } => QueryError::Disconnected(
                ConnectionError::Io(io::Error::new(io::ErrorKind::TimedOut, e.to_string())),
            ),
            GetActiveTenantError::Cancelled
            | GetActiveTenantError::WillNotBecomeActive(TenantState::Stopping { .. }) => {
                QueryError::Shutdown
            }
            e @ GetActiveTenantError::NotFound(_) => QueryError::NotFound(format!("{e}").into()),
            e => QueryError::Other(anyhow::anyhow!(e)),
        }
    }
}

#[derive(Debug, thiserror::Error)]
pub(crate) enum GetActiveTimelineError {
    #[error(transparent)]
    Tenant(GetActiveTenantError),
    #[error(transparent)]
    Timeline(#[from] GetTimelineError),
}

impl From<GetActiveTimelineError> for QueryError {
    fn from(e: GetActiveTimelineError) -> Self {
        match e {
            GetActiveTimelineError::Tenant(GetActiveTenantError::Cancelled) => QueryError::Shutdown,
            GetActiveTimelineError::Tenant(e) => e.into(),
            GetActiveTimelineError::Timeline(e) => QueryError::NotFound(format!("{e}").into()),
        }
    }
}

fn set_tracing_field_shard_id(timeline: &Timeline) {
    debug_assert_current_span_has_tenant_and_timeline_id_no_shard_id();
    tracing::Span::current().record(
        "shard_id",
        tracing::field::display(timeline.tenant_shard_id.shard_slug()),
    );
    debug_assert_current_span_has_tenant_and_timeline_id();
}

struct WaitedForLsn(Lsn);
impl From<WaitedForLsn> for Lsn {
    fn from(WaitedForLsn(lsn): WaitedForLsn) -> Self {
        lsn
    }
}

#[cfg(test)]
mod tests {
    use utils::shard::ShardCount;

    use super::*;

    #[test]
    fn pageservice_cmd_parse() {
        let tenant_id = TenantId::generate();
        let timeline_id = TimelineId::generate();
        let cmd =
            PageServiceCmd::parse(&format!("pagestream_v2 {tenant_id} {timeline_id}")).unwrap();
        assert_eq!(
            cmd,
            PageServiceCmd::PageStream(PageStreamCmd {
                tenant_id,
                timeline_id,
                protocol_version: PagestreamProtocolVersion::V2,
            })
        );
        let cmd = PageServiceCmd::parse(&format!("basebackup {tenant_id} {timeline_id}")).unwrap();
        assert_eq!(
            cmd,
            PageServiceCmd::BaseBackup(BaseBackupCmd {
                tenant_id,
                timeline_id,
                lsn: None,
                gzip: false,
                replica: false
            })
        );
        let cmd =
            PageServiceCmd::parse(&format!("basebackup {tenant_id} {timeline_id} --gzip")).unwrap();
        assert_eq!(
            cmd,
            PageServiceCmd::BaseBackup(BaseBackupCmd {
                tenant_id,
                timeline_id,
                lsn: None,
                gzip: true,
                replica: false
            })
        );
        let cmd =
            PageServiceCmd::parse(&format!("basebackup {tenant_id} {timeline_id} latest")).unwrap();
        assert_eq!(
            cmd,
            PageServiceCmd::BaseBackup(BaseBackupCmd {
                tenant_id,
                timeline_id,
                lsn: None,
                gzip: false,
                replica: false
            })
        );
        let cmd = PageServiceCmd::parse(&format!("basebackup {tenant_id} {timeline_id} 0/16ABCDE"))
            .unwrap();
        assert_eq!(
            cmd,
            PageServiceCmd::BaseBackup(BaseBackupCmd {
                tenant_id,
                timeline_id,
                lsn: Some(Lsn::from_str("0/16ABCDE").unwrap()),
                gzip: false,
                replica: false
            })
        );
        let cmd = PageServiceCmd::parse(&format!(
            "basebackup {tenant_id} {timeline_id} --replica --gzip"
        ))
        .unwrap();
        assert_eq!(
            cmd,
            PageServiceCmd::BaseBackup(BaseBackupCmd {
                tenant_id,
                timeline_id,
                lsn: None,
                gzip: true,
                replica: true
            })
        );
        let cmd = PageServiceCmd::parse(&format!(
            "basebackup {tenant_id} {timeline_id} 0/16ABCDE --replica --gzip"
        ))
        .unwrap();
        assert_eq!(
            cmd,
            PageServiceCmd::BaseBackup(BaseBackupCmd {
                tenant_id,
                timeline_id,
                lsn: Some(Lsn::from_str("0/16ABCDE").unwrap()),
                gzip: true,
                replica: true
            })
        );
        let cmd = PageServiceCmd::parse(&format!("fullbackup {tenant_id} {timeline_id}")).unwrap();
        assert_eq!(
            cmd,
            PageServiceCmd::FullBackup(FullBackupCmd {
                tenant_id,
                timeline_id,
                lsn: None,
                prev_lsn: None
            })
        );
        let cmd = PageServiceCmd::parse(&format!(
            "fullbackup {tenant_id} {timeline_id} 0/16ABCDE 0/16ABCDF"
        ))
        .unwrap();
        assert_eq!(
            cmd,
            PageServiceCmd::FullBackup(FullBackupCmd {
                tenant_id,
                timeline_id,
                lsn: Some(Lsn::from_str("0/16ABCDE").unwrap()),
                prev_lsn: Some(Lsn::from_str("0/16ABCDF").unwrap()),
            })
        );
        let tenant_shard_id = TenantShardId::unsharded(tenant_id);
        let cmd = PageServiceCmd::parse(&format!(
            "lease lsn {tenant_shard_id} {timeline_id} 0/16ABCDE"
        ))
        .unwrap();
        assert_eq!(
            cmd,
            PageServiceCmd::LeaseLsn(LeaseLsnCmd {
                tenant_shard_id,
                timeline_id,
                lsn: Lsn::from_str("0/16ABCDE").unwrap(),
            })
        );
        let tenant_shard_id = TenantShardId::split(&tenant_shard_id, ShardCount(8))[1];
        let cmd = PageServiceCmd::parse(&format!(
            "lease lsn {tenant_shard_id} {timeline_id} 0/16ABCDE"
        ))
        .unwrap();
        assert_eq!(
            cmd,
            PageServiceCmd::LeaseLsn(LeaseLsnCmd {
                tenant_shard_id,
                timeline_id,
                lsn: Lsn::from_str("0/16ABCDE").unwrap(),
            })
        );
        let cmd = PageServiceCmd::parse("set a = b").unwrap();
        assert_eq!(cmd, PageServiceCmd::Set);
        let cmd = PageServiceCmd::parse("SET foo").unwrap();
        assert_eq!(cmd, PageServiceCmd::Set);
    }

    #[test]
    fn pageservice_cmd_err_handling() {
        let tenant_id = TenantId::generate();
        let timeline_id = TimelineId::generate();
        let cmd = PageServiceCmd::parse("unknown_command");
        assert!(cmd.is_err());
        let cmd = PageServiceCmd::parse("pagestream_v2");
        assert!(cmd.is_err());
        let cmd = PageServiceCmd::parse(&format!("pagestream_v2 {tenant_id}xxx"));
        assert!(cmd.is_err());
        let cmd = PageServiceCmd::parse(&format!("pagestream_v2 {tenant_id}xxx {timeline_id}xxx"));
        assert!(cmd.is_err());
        let cmd = PageServiceCmd::parse(&format!(
            "basebackup {tenant_id} {timeline_id} --gzip --gzip"
        ));
        assert!(cmd.is_err());
        let cmd = PageServiceCmd::parse(&format!(
            "basebackup {tenant_id} {timeline_id} --gzip --unknown"
        ));
        assert!(cmd.is_err());
        let cmd = PageServiceCmd::parse(&format!(
            "basebackup {tenant_id} {timeline_id} --gzip 0/16ABCDE"
        ));
        assert!(cmd.is_err());
        let cmd = PageServiceCmd::parse(&format!("lease {tenant_id} {timeline_id} gzip 0/16ABCDE"));
        assert!(cmd.is_err());
    }
}<|MERGE_RESOLUTION|>--- conflicted
+++ resolved
@@ -600,27 +600,10 @@
             | BatchedFeMessage::GetSlruSegment { timer, .. } => {
                 timer.observe_execution_start(at);
             }
-<<<<<<< HEAD
             BatchedFeMessage::GetPage { pages, .. } => {
-                for (_, _, timer) in pages {
-                    timer.observe_execution_start(at);
+                for page in pages {
+                    page.timer.observe_execution_start(at);
                 }
-=======
-            BatchedFeMessage::GetPage { shard, pages, .. } => (
-                shard,
-                pages.len(),
-                itertools::Either::Right(pages.iter_mut().map(|p| &mut p.timer)),
-            ),
-            BatchedFeMessage::RespondError { .. } => return Ok(()),
-        };
-        let throttled = tokio::select! {
-            throttled = shard.pagestream_throttle.throttle(tokens) => { throttled }
-            _ = shard.cancel.cancelled() => {
-                return Err(QueryError::Shutdown);
-            }
-            _ = cancel.cancelled() => {
-                return Err(QueryError::Shutdown);
->>>>>>> 9b432048
             }
             BatchedFeMessage::RespondError { .. } => {}
         }
@@ -1468,13 +1451,6 @@
                             return Err(e);
                         }
                     };
-<<<<<<< HEAD
-                    self.pagesteam_handle_batched_message(pgb_writer, batch, &cancel, &ctx)
-                        .await?;
-=======
-                    batch
-                        .throttle_and_record_start_processing(&self.cancel)
-                        .await?;
                     self.pagesteam_handle_batched_message(
                         pgb_writer,
                         batch,
@@ -1483,7 +1459,6 @@
                         &ctx,
                     )
                     .await?;
->>>>>>> 9b432048
                 }
             }
         });
