//! Functions for handling page server configuration options
//!
//! Configuration options can be set in the pageserver.toml configuration
//! file, or on the command line.
//! See also `settings.md` for better description on every parameter.

use anyhow::{anyhow, bail, ensure, Context, Result};
use pageserver_api::shard::TenantShardId;
use remote_storage::{RemotePath, RemoteStorageConfig};
use serde;
use serde::de::IntoDeserializer;
use std::{collections::HashMap, env};
use storage_broker::Uri;
use utils::crashsafe::path_with_suffix_extension;
use utils::id::ConnectionId;
use utils::logging::SecretString;

use once_cell::sync::OnceCell;
use reqwest::Url;
use std::num::NonZeroUsize;
use std::str::FromStr;
use std::sync::Arc;
use std::time::Duration;
use toml_edit::{Document, Item};

use camino::{Utf8Path, Utf8PathBuf};
use postgres_backend::AuthType;
use utils::{
    id::{NodeId, TimelineId},
    logging::LogFormat,
};

use crate::tenant::config::TenantConfOpt;
use crate::tenant::timeline::GetVectoredImpl;
use crate::tenant::vectored_blob_io::MaxVectoredReadBytes;
use crate::tenant::{
    TENANTS_SEGMENT_NAME, TENANT_DELETED_MARKER_FILE_NAME, TIMELINES_SEGMENT_NAME,
};
use crate::{disk_usage_eviction_task::DiskUsageEvictionTaskConfig, virtual_file::io_engine};
use crate::{tenant::config::TenantConf, virtual_file};
use crate::{
    IGNORED_TENANT_FILE_NAME, TENANT_CONFIG_NAME, TENANT_HEATMAP_BASENAME,
    TENANT_LOCATION_CONFIG_NAME, TIMELINE_DELETE_MARK_SUFFIX,
};

use self::defaults::DEFAULT_CONCURRENT_TENANT_WARMUP;

use self::defaults::DEFAULT_VIRTUAL_FILE_IO_ENGINE;

pub mod defaults {
    use crate::tenant::config::defaults::*;
    use const_format::formatcp;

    pub use pageserver_api::{
        DEFAULT_HTTP_LISTEN_ADDR, DEFAULT_HTTP_LISTEN_PORT, DEFAULT_PG_LISTEN_ADDR,
        DEFAULT_PG_LISTEN_PORT,
    };
    pub use storage_broker::DEFAULT_ENDPOINT as BROKER_DEFAULT_ENDPOINT;

    pub const DEFAULT_WAIT_LSN_TIMEOUT: &str = "60 s";

    pub const DEFAULT_SUPERUSER: &str = "cloud_admin";

    pub const DEFAULT_PAGE_CACHE_SIZE: usize = 8192;
    pub const DEFAULT_MAX_FILE_DESCRIPTORS: usize = 100;

    pub const DEFAULT_LOG_FORMAT: &str = "plain";

    pub const DEFAULT_CONCURRENT_TENANT_WARMUP: usize = 8;

    pub const DEFAULT_CONCURRENT_TENANT_SIZE_LOGICAL_SIZE_QUERIES: usize =
        super::ConfigurableSemaphore::DEFAULT_INITIAL.get();

    pub const DEFAULT_METRIC_COLLECTION_INTERVAL: &str = "10 min";
    pub const DEFAULT_CACHED_METRIC_COLLECTION_INTERVAL: &str = "0s";
    pub const DEFAULT_METRIC_COLLECTION_ENDPOINT: Option<reqwest::Url> = None;
    pub const DEFAULT_SYNTHETIC_SIZE_CALCULATION_INTERVAL: &str = "10 min";
    pub const DEFAULT_BACKGROUND_TASK_MAXIMUM_DELAY: &str = "10s";

    pub const DEFAULT_HEATMAP_UPLOAD_CONCURRENCY: usize = 8;
    pub const DEFAULT_SECONDARY_DOWNLOAD_CONCURRENCY: usize = 1;

    pub const DEFAULT_INGEST_BATCH_SIZE: u64 = 100;

    #[cfg(target_os = "linux")]
    pub const DEFAULT_VIRTUAL_FILE_IO_ENGINE: &str = "tokio-epoll-uring";

    #[cfg(not(target_os = "linux"))]
    pub const DEFAULT_VIRTUAL_FILE_IO_ENGINE: &str = "std-fs";

    pub const DEFAULT_GET_VECTORED_IMPL: &str = "sequential";

    pub const DEFAULT_MAX_VECTORED_READ_BYTES: usize = 128 * 1024; // 128 KiB

    pub const DEFAULT_VALIDATE_VECTORED_GET: bool = true;

    ///
    /// Default built-in configuration file.
    ///
    pub const DEFAULT_CONFIG_FILE: &str = formatcp!(
        r#"
# Initial configuration file created by 'pageserver --init'
#listen_pg_addr = '{DEFAULT_PG_LISTEN_ADDR}'
#listen_http_addr = '{DEFAULT_HTTP_LISTEN_ADDR}'

#wait_lsn_timeout = '{DEFAULT_WAIT_LSN_TIMEOUT}'

#page_cache_size = {DEFAULT_PAGE_CACHE_SIZE}
#max_file_descriptors = {DEFAULT_MAX_FILE_DESCRIPTORS}

# initial superuser role name to use when creating a new tenant
#initial_superuser_name = '{DEFAULT_SUPERUSER}'

#broker_endpoint = '{BROKER_DEFAULT_ENDPOINT}'

#log_format = '{DEFAULT_LOG_FORMAT}'

#concurrent_tenant_size_logical_size_queries = '{DEFAULT_CONCURRENT_TENANT_SIZE_LOGICAL_SIZE_QUERIES}'
#concurrent_tenant_warmup = '{DEFAULT_CONCURRENT_TENANT_WARMUP}'

#metric_collection_interval = '{DEFAULT_METRIC_COLLECTION_INTERVAL}'
#cached_metric_collection_interval = '{DEFAULT_CACHED_METRIC_COLLECTION_INTERVAL}'
#synthetic_size_calculation_interval = '{DEFAULT_SYNTHETIC_SIZE_CALCULATION_INTERVAL}'

#disk_usage_based_eviction = {{ max_usage_pct = .., min_avail_bytes = .., period = "10s"}}

#background_task_maximum_delay = '{DEFAULT_BACKGROUND_TASK_MAXIMUM_DELAY}'

#ingest_batch_size = {DEFAULT_INGEST_BATCH_SIZE}

#virtual_file_io_engine = '{DEFAULT_VIRTUAL_FILE_IO_ENGINE}'

#get_vectored_impl = '{DEFAULT_GET_VECTORED_IMPL}'

#max_vectored_read_bytes = '{DEFAULT_MAX_VECTORED_READ_BYTES}'

#validate_vectored_get = '{DEFAULT_VALIDATE_VECTORED_GET}'

[tenant_config]
#checkpoint_distance = {DEFAULT_CHECKPOINT_DISTANCE} # in bytes
#checkpoint_timeout = {DEFAULT_CHECKPOINT_TIMEOUT}
#compaction_target_size = {DEFAULT_COMPACTION_TARGET_SIZE} # in bytes
#compaction_period = '{DEFAULT_COMPACTION_PERIOD}'
#compaction_threshold = {DEFAULT_COMPACTION_THRESHOLD}

#gc_period = '{DEFAULT_GC_PERIOD}'
#gc_horizon = {DEFAULT_GC_HORIZON}
#image_creation_threshold = {DEFAULT_IMAGE_CREATION_THRESHOLD}
#pitr_interval = '{DEFAULT_PITR_INTERVAL}'

#min_resident_size_override = .. # in bytes
#evictions_low_residence_duration_metric_threshold = '{DEFAULT_EVICTIONS_LOW_RESIDENCE_DURATION_METRIC_THRESHOLD}'

#heatmap_upload_concurrency = {DEFAULT_HEATMAP_UPLOAD_CONCURRENCY}
#secondary_download_concurrency = {DEFAULT_SECONDARY_DOWNLOAD_CONCURRENCY}

[remote_storage]

"#
    );
}

#[derive(Debug, Clone, PartialEq, Eq)]
pub struct PageServerConf {
    // Identifier of that particular pageserver so e g safekeepers
    // can safely distinguish different pageservers
    pub id: NodeId,

    /// Example (default): 127.0.0.1:64000
    pub listen_pg_addr: String,
    /// Example (default): 127.0.0.1:9898
    pub listen_http_addr: String,

    /// Current availability zone. Used for traffic metrics.
    pub availability_zone: Option<String>,

    // Timeout when waiting for WAL receiver to catch up to an LSN given in a GetPage@LSN call.
    pub wait_lsn_timeout: Duration,

    pub superuser: String,

    pub page_cache_size: usize,
    pub max_file_descriptors: usize,

    // Repository directory, relative to current working directory.
    // Normally, the page server changes the current working directory
    // to the repository, and 'workdir' is always '.'. But we don't do
    // that during unit testing, because the current directory is global
    // to the process but different unit tests work on different
    // repositories.
    pub workdir: Utf8PathBuf,

    pub pg_distrib_dir: Utf8PathBuf,

    // Authentication
    /// authentication method for the HTTP mgmt API
    pub http_auth_type: AuthType,
    /// authentication method for libpq connections from compute
    pub pg_auth_type: AuthType,
    /// Path to a file or directory containing public key(s) for verifying JWT tokens.
    /// Used for both mgmt and compute auth, if enabled.
    pub auth_validation_public_key_path: Option<Utf8PathBuf>,

    pub remote_storage_config: Option<RemoteStorageConfig>,

    pub default_tenant_conf: TenantConf,

    /// Storage broker endpoints to connect to.
    pub broker_endpoint: Uri,
    pub broker_keepalive_interval: Duration,

    pub log_format: LogFormat,

    /// Number of tenants which will be concurrently loaded from remote storage proactively on startup or attach.
    ///
    /// A lower value implicitly deprioritizes loading such tenants, vs. other work in the system.
    pub concurrent_tenant_warmup: ConfigurableSemaphore,

    /// Number of concurrent [`Tenant::gather_size_inputs`](crate::tenant::Tenant::gather_size_inputs) allowed.
    pub concurrent_tenant_size_logical_size_queries: ConfigurableSemaphore,
    /// Limit of concurrent [`Tenant::gather_size_inputs`] issued by module `eviction_task`.
    /// The number of permits is the same as `concurrent_tenant_size_logical_size_queries`.
    /// See the comment in `eviction_task` for details.
    ///
    /// [`Tenant::gather_size_inputs`]: crate::tenant::Tenant::gather_size_inputs
    pub eviction_task_immitated_concurrent_logical_size_queries: ConfigurableSemaphore,

    // How often to collect metrics and send them to the metrics endpoint.
    pub metric_collection_interval: Duration,
    // How often to send unchanged cached metrics to the metrics endpoint.
    pub cached_metric_collection_interval: Duration,
    pub metric_collection_endpoint: Option<Url>,
    pub synthetic_size_calculation_interval: Duration,

    pub disk_usage_based_eviction: Option<DiskUsageEvictionTaskConfig>,

    pub test_remote_failures: u64,

    pub ondemand_download_behavior_treat_error_as_warn: bool,

    /// How long will background tasks be delayed at most after initial load of tenants.
    ///
    /// Our largest initialization completions are in the range of 100-200s, so perhaps 10s works
    /// as we now isolate initial loading, initial logical size calculation and background tasks.
    /// Smaller nodes will have background tasks "not running" for this long unless every timeline
    /// has it's initial logical size calculated. Not running background tasks for some seconds is
    /// not terrible.
    pub background_task_maximum_delay: Duration,

    pub control_plane_api: Option<Url>,

    /// JWT token for use with the control plane API.
    pub control_plane_api_token: Option<SecretString>,

    /// If true, pageserver will make best-effort to operate without a control plane: only
    /// for use in major incidents.
    pub control_plane_emergency_mode: bool,

    /// How many heatmap uploads may be done concurrency: lower values implicitly deprioritize
    /// heatmap uploads vs. other remote storage operations.
    pub heatmap_upload_concurrency: usize,

    /// How many remote storage downloads may be done for secondary tenants concurrently.  Implicitly
    /// deprioritises secondary downloads vs. remote storage operations for attached tenants.
    pub secondary_download_concurrency: usize,

    /// Maximum number of WAL records to be ingested and committed at the same time
    pub ingest_batch_size: u64,

    pub virtual_file_io_engine: virtual_file::IoEngineKind,

    pub get_vectored_impl: GetVectoredImpl,

    pub max_vectored_read_bytes: MaxVectoredReadBytes,

    pub validate_vectored_get: bool,
}

/// We do not want to store this in a PageServerConf because the latter may be logged
/// and/or serialized at a whim, while the token is secret. Currently this token is the
/// same for accessing all tenants/timelines, but may become per-tenant/per-timeline in
/// the future, more tokens and auth may arrive for storage broker, completely changing the logic.
/// Hence, we resort to a global variable for now instead of passing the token from the
/// startup code to the connection code through a dozen layers.
pub static SAFEKEEPER_AUTH_TOKEN: OnceCell<Arc<String>> = OnceCell::new();

// use dedicated enum for builder to better indicate the intention
// and avoid possible confusion with nested options
#[derive(Clone, Default)]
pub enum BuilderValue<T> {
    Set(T),
    #[default]
    NotSet,
}

impl<T: Clone> BuilderValue<T> {
    pub fn ok_or(&self, field_name: &'static str, default: BuilderValue<T>) -> anyhow::Result<T> {
        match self {
            Self::Set(v) => Ok(v.clone()),
            Self::NotSet => match default {
                BuilderValue::Set(v) => Ok(v.clone()),
                BuilderValue::NotSet => {
                    anyhow::bail!("missing config value {field_name:?}")
                }
            },
        }
    }
}

// Certain metadata (e.g. externally-addressable name, AZ) is delivered
// as a separate structure.  This information is not neeed by the pageserver
// itself, it is only used for registering the pageserver with the control
// plane and/or storage controller.
//
#[derive(serde::Deserialize)]
pub(crate) struct NodeMetadata {
    #[serde(rename = "host")]
    pub(crate) postgres_host: String,
    #[serde(rename = "port")]
    pub(crate) postgres_port: u16,
    pub(crate) http_host: String,
    pub(crate) http_port: u16,

    // Deployment tools may write fields to the metadata file beyond what we
    // use in this type: this type intentionally only names fields that require.
    #[serde(flatten)]
    pub(crate) other: HashMap<String, serde_json::Value>,
}

// needed to simplify config construction
#[derive(Default)]
struct PageServerConfigBuilder {
    listen_pg_addr: BuilderValue<String>,

    listen_http_addr: BuilderValue<String>,

    availability_zone: BuilderValue<Option<String>>,

    wait_lsn_timeout: BuilderValue<Duration>,

    superuser: BuilderValue<String>,

    page_cache_size: BuilderValue<usize>,
    max_file_descriptors: BuilderValue<usize>,

    workdir: BuilderValue<Utf8PathBuf>,

    pg_distrib_dir: BuilderValue<Utf8PathBuf>,

    http_auth_type: BuilderValue<AuthType>,
    pg_auth_type: BuilderValue<AuthType>,

    //
    auth_validation_public_key_path: BuilderValue<Option<Utf8PathBuf>>,
    remote_storage_config: BuilderValue<Option<RemoteStorageConfig>>,

    id: BuilderValue<NodeId>,

    broker_endpoint: BuilderValue<Uri>,
    broker_keepalive_interval: BuilderValue<Duration>,

    log_format: BuilderValue<LogFormat>,

    concurrent_tenant_warmup: BuilderValue<NonZeroUsize>,
    concurrent_tenant_size_logical_size_queries: BuilderValue<NonZeroUsize>,

    metric_collection_interval: BuilderValue<Duration>,
    cached_metric_collection_interval: BuilderValue<Duration>,
    metric_collection_endpoint: BuilderValue<Option<Url>>,
    synthetic_size_calculation_interval: BuilderValue<Duration>,

    disk_usage_based_eviction: BuilderValue<Option<DiskUsageEvictionTaskConfig>>,

    test_remote_failures: BuilderValue<u64>,

    ondemand_download_behavior_treat_error_as_warn: BuilderValue<bool>,

    background_task_maximum_delay: BuilderValue<Duration>,

    control_plane_api: BuilderValue<Option<Url>>,
    control_plane_api_token: BuilderValue<Option<SecretString>>,
    control_plane_emergency_mode: BuilderValue<bool>,

    heatmap_upload_concurrency: BuilderValue<usize>,
    secondary_download_concurrency: BuilderValue<usize>,

    ingest_batch_size: BuilderValue<u64>,

    virtual_file_io_engine: BuilderValue<virtual_file::IoEngineKind>,

    get_vectored_impl: BuilderValue<GetVectoredImpl>,

    max_vectored_read_bytes: BuilderValue<MaxVectoredReadBytes>,

    validate_vectored_get: BuilderValue<bool>,
}

impl PageServerConfigBuilder {
    #[inline(always)]
    fn default_values() -> Self {
        use self::BuilderValue::*;
        use defaults::*;
        Self {
            listen_pg_addr: Set(DEFAULT_PG_LISTEN_ADDR.to_string()),
            listen_http_addr: Set(DEFAULT_HTTP_LISTEN_ADDR.to_string()),
            availability_zone: Set(None),
            wait_lsn_timeout: Set(humantime::parse_duration(DEFAULT_WAIT_LSN_TIMEOUT)
                .expect("cannot parse default wait lsn timeout")),
            superuser: Set(DEFAULT_SUPERUSER.to_string()),
            page_cache_size: Set(DEFAULT_PAGE_CACHE_SIZE),
            max_file_descriptors: Set(DEFAULT_MAX_FILE_DESCRIPTORS),
            workdir: Set(Utf8PathBuf::new()),
            pg_distrib_dir: Set(Utf8PathBuf::from_path_buf(
                env::current_dir().expect("cannot access current directory"),
            )
            .expect("non-Unicode path")
            .join("pg_install")),
            http_auth_type: Set(AuthType::Trust),
            pg_auth_type: Set(AuthType::Trust),
            auth_validation_public_key_path: Set(None),
            remote_storage_config: Set(None),
            id: NotSet,
            broker_endpoint: Set(storage_broker::DEFAULT_ENDPOINT
                .parse()
                .expect("failed to parse default broker endpoint")),
            broker_keepalive_interval: Set(humantime::parse_duration(
                storage_broker::DEFAULT_KEEPALIVE_INTERVAL,
            )
            .expect("cannot parse default keepalive interval")),
            log_format: Set(LogFormat::from_str(DEFAULT_LOG_FORMAT).unwrap()),

            concurrent_tenant_warmup: Set(NonZeroUsize::new(DEFAULT_CONCURRENT_TENANT_WARMUP)
                .expect("Invalid default constant")),
            concurrent_tenant_size_logical_size_queries: Set(
                ConfigurableSemaphore::DEFAULT_INITIAL,
            ),
            metric_collection_interval: Set(humantime::parse_duration(
                DEFAULT_METRIC_COLLECTION_INTERVAL,
            )
            .expect("cannot parse default metric collection interval")),
            cached_metric_collection_interval: Set(humantime::parse_duration(
                DEFAULT_CACHED_METRIC_COLLECTION_INTERVAL,
            )
            .expect("cannot parse default cached_metric_collection_interval")),
            synthetic_size_calculation_interval: Set(humantime::parse_duration(
                DEFAULT_SYNTHETIC_SIZE_CALCULATION_INTERVAL,
            )
            .expect("cannot parse default synthetic size calculation interval")),
            metric_collection_endpoint: Set(DEFAULT_METRIC_COLLECTION_ENDPOINT),

            disk_usage_based_eviction: Set(None),

            test_remote_failures: Set(0),

            ondemand_download_behavior_treat_error_as_warn: Set(false),

            background_task_maximum_delay: Set(humantime::parse_duration(
                DEFAULT_BACKGROUND_TASK_MAXIMUM_DELAY,
            )
            .unwrap()),

            control_plane_api: Set(None),
            control_plane_api_token: Set(None),
            control_plane_emergency_mode: Set(false),

            heatmap_upload_concurrency: Set(DEFAULT_HEATMAP_UPLOAD_CONCURRENCY),
            secondary_download_concurrency: Set(DEFAULT_SECONDARY_DOWNLOAD_CONCURRENCY),

            ingest_batch_size: Set(DEFAULT_INGEST_BATCH_SIZE),

            virtual_file_io_engine: Set(DEFAULT_VIRTUAL_FILE_IO_ENGINE.parse().unwrap()),

            get_vectored_impl: Set(DEFAULT_GET_VECTORED_IMPL.parse().unwrap()),
            max_vectored_read_bytes: Set(MaxVectoredReadBytes(
                NonZeroUsize::new(DEFAULT_MAX_VECTORED_READ_BYTES).unwrap(),
            )),
            validate_vectored_get: Set(DEFAULT_VALIDATE_VECTORED_GET),
        }
    }
}

impl PageServerConfigBuilder {
    pub fn listen_pg_addr(&mut self, listen_pg_addr: String) {
        self.listen_pg_addr = BuilderValue::Set(listen_pg_addr)
    }

    pub fn listen_http_addr(&mut self, listen_http_addr: String) {
        self.listen_http_addr = BuilderValue::Set(listen_http_addr)
    }

    pub fn availability_zone(&mut self, availability_zone: Option<String>) {
        self.availability_zone = BuilderValue::Set(availability_zone)
    }

    pub fn wait_lsn_timeout(&mut self, wait_lsn_timeout: Duration) {
        self.wait_lsn_timeout = BuilderValue::Set(wait_lsn_timeout)
    }

    pub fn superuser(&mut self, superuser: String) {
        self.superuser = BuilderValue::Set(superuser)
    }

    pub fn page_cache_size(&mut self, page_cache_size: usize) {
        self.page_cache_size = BuilderValue::Set(page_cache_size)
    }

    pub fn max_file_descriptors(&mut self, max_file_descriptors: usize) {
        self.max_file_descriptors = BuilderValue::Set(max_file_descriptors)
    }

    pub fn workdir(&mut self, workdir: Utf8PathBuf) {
        self.workdir = BuilderValue::Set(workdir)
    }

    pub fn pg_distrib_dir(&mut self, pg_distrib_dir: Utf8PathBuf) {
        self.pg_distrib_dir = BuilderValue::Set(pg_distrib_dir)
    }

    pub fn http_auth_type(&mut self, auth_type: AuthType) {
        self.http_auth_type = BuilderValue::Set(auth_type)
    }

    pub fn pg_auth_type(&mut self, auth_type: AuthType) {
        self.pg_auth_type = BuilderValue::Set(auth_type)
    }

    pub fn auth_validation_public_key_path(
        &mut self,
        auth_validation_public_key_path: Option<Utf8PathBuf>,
    ) {
        self.auth_validation_public_key_path = BuilderValue::Set(auth_validation_public_key_path)
    }

    pub fn remote_storage_config(&mut self, remote_storage_config: Option<RemoteStorageConfig>) {
        self.remote_storage_config = BuilderValue::Set(remote_storage_config)
    }

    pub fn broker_endpoint(&mut self, broker_endpoint: Uri) {
        self.broker_endpoint = BuilderValue::Set(broker_endpoint)
    }

    pub fn broker_keepalive_interval(&mut self, broker_keepalive_interval: Duration) {
        self.broker_keepalive_interval = BuilderValue::Set(broker_keepalive_interval)
    }

    pub fn id(&mut self, node_id: NodeId) {
        self.id = BuilderValue::Set(node_id)
    }

    pub fn log_format(&mut self, log_format: LogFormat) {
        self.log_format = BuilderValue::Set(log_format)
    }

    pub fn concurrent_tenant_warmup(&mut self, u: NonZeroUsize) {
        self.concurrent_tenant_warmup = BuilderValue::Set(u);
    }

    pub fn concurrent_tenant_size_logical_size_queries(&mut self, u: NonZeroUsize) {
        self.concurrent_tenant_size_logical_size_queries = BuilderValue::Set(u);
    }

    pub fn metric_collection_interval(&mut self, metric_collection_interval: Duration) {
        self.metric_collection_interval = BuilderValue::Set(metric_collection_interval)
    }

    pub fn cached_metric_collection_interval(
        &mut self,
        cached_metric_collection_interval: Duration,
    ) {
        self.cached_metric_collection_interval =
            BuilderValue::Set(cached_metric_collection_interval)
    }

    pub fn metric_collection_endpoint(&mut self, metric_collection_endpoint: Option<Url>) {
        self.metric_collection_endpoint = BuilderValue::Set(metric_collection_endpoint)
    }

    pub fn synthetic_size_calculation_interval(
        &mut self,
        synthetic_size_calculation_interval: Duration,
    ) {
        self.synthetic_size_calculation_interval =
            BuilderValue::Set(synthetic_size_calculation_interval)
    }

    pub fn test_remote_failures(&mut self, fail_first: u64) {
        self.test_remote_failures = BuilderValue::Set(fail_first);
    }

    pub fn disk_usage_based_eviction(&mut self, value: Option<DiskUsageEvictionTaskConfig>) {
        self.disk_usage_based_eviction = BuilderValue::Set(value);
    }

    pub fn ondemand_download_behavior_treat_error_as_warn(
        &mut self,
        ondemand_download_behavior_treat_error_as_warn: bool,
    ) {
        self.ondemand_download_behavior_treat_error_as_warn =
            BuilderValue::Set(ondemand_download_behavior_treat_error_as_warn);
    }

    pub fn background_task_maximum_delay(&mut self, delay: Duration) {
        self.background_task_maximum_delay = BuilderValue::Set(delay);
    }

    pub fn control_plane_api(&mut self, api: Option<Url>) {
        self.control_plane_api = BuilderValue::Set(api)
    }

    pub fn control_plane_api_token(&mut self, token: Option<SecretString>) {
        self.control_plane_api_token = BuilderValue::Set(token)
    }

    pub fn control_plane_emergency_mode(&mut self, enabled: bool) {
        self.control_plane_emergency_mode = BuilderValue::Set(enabled)
    }

    pub fn heatmap_upload_concurrency(&mut self, value: usize) {
        self.heatmap_upload_concurrency = BuilderValue::Set(value)
    }

    pub fn secondary_download_concurrency(&mut self, value: usize) {
        self.secondary_download_concurrency = BuilderValue::Set(value)
    }

    pub fn ingest_batch_size(&mut self, ingest_batch_size: u64) {
        self.ingest_batch_size = BuilderValue::Set(ingest_batch_size)
    }

    pub fn virtual_file_io_engine(&mut self, value: virtual_file::IoEngineKind) {
        self.virtual_file_io_engine = BuilderValue::Set(value);
    }

    pub fn get_vectored_impl(&mut self, value: GetVectoredImpl) {
        self.get_vectored_impl = BuilderValue::Set(value);
    }

    pub fn get_max_vectored_read_bytes(&mut self, value: MaxVectoredReadBytes) {
        self.max_vectored_read_bytes = BuilderValue::Set(value);
    }

    pub fn get_validate_vectored_get(&mut self, value: bool) {
        self.validate_vectored_get = BuilderValue::Set(value);
    }

    pub fn build(self) -> anyhow::Result<PageServerConf> {
<<<<<<< HEAD
        let concurrent_tenant_warmup = self
            .concurrent_tenant_warmup
            .ok_or(anyhow!("missing concurrent_tenant_warmup"))?;
        let concurrent_tenant_size_logical_size_queries = self
            .concurrent_tenant_size_logical_size_queries
            .ok_or(anyhow!(
                "missing concurrent_tenant_size_logical_size_queries"
            ))?;
        Ok(PageServerConf {
            listen_pg_addr: self
                .listen_pg_addr
                .ok_or(anyhow!("missing listen_pg_addr"))?,
            listen_http_addr: self
                .listen_http_addr
                .ok_or(anyhow!("missing listen_http_addr"))?,
            availability_zone: self
                .availability_zone
                .ok_or(anyhow!("missing availability_zone"))?,
            wait_lsn_timeout: self
                .wait_lsn_timeout
                .ok_or(anyhow!("missing wait_lsn_timeout"))?,
            superuser: self.superuser.ok_or(anyhow!("missing superuser"))?,
            page_cache_size: self
                .page_cache_size
                .ok_or(anyhow!("missing page_cache_size"))?,
            max_file_descriptors: self
                .max_file_descriptors
                .ok_or(anyhow!("missing max_file_descriptors"))?,
            workdir: self.workdir.ok_or(anyhow!("missing workdir"))?,
            pg_distrib_dir: self
                .pg_distrib_dir
                .ok_or(anyhow!("missing pg_distrib_dir"))?,
            http_auth_type: self
                .http_auth_type
                .ok_or(anyhow!("missing http_auth_type"))?,
            pg_auth_type: self.pg_auth_type.ok_or(anyhow!("missing pg_auth_type"))?,
            auth_validation_public_key_path: self
                .auth_validation_public_key_path
                .ok_or(anyhow!("missing auth_validation_public_key_path"))?,
            remote_storage_config: self
                .remote_storage_config
                .ok_or(anyhow!("missing remote_storage_config"))?,
            id: self.id.ok_or(anyhow!("missing id"))?,
            // TenantConf is handled separately
            default_tenant_conf: TenantConf::default(),
            broker_endpoint: self
                .broker_endpoint
                .ok_or(anyhow!("No broker endpoints provided"))?,
            broker_keepalive_interval: self
                .broker_keepalive_interval
                .ok_or(anyhow!("No broker keepalive interval provided"))?,
            log_format: self.log_format.ok_or(anyhow!("missing log_format"))?,
            concurrent_tenant_warmup: ConfigurableSemaphore::new(concurrent_tenant_warmup),
            concurrent_tenant_size_logical_size_queries: ConfigurableSemaphore::new(
                concurrent_tenant_size_logical_size_queries,
            ),
            eviction_task_immitated_concurrent_logical_size_queries: ConfigurableSemaphore::new(
                concurrent_tenant_size_logical_size_queries,
            ),
            metric_collection_interval: self
                .metric_collection_interval
                .ok_or(anyhow!("missing metric_collection_interval"))?,
            cached_metric_collection_interval: self
                .cached_metric_collection_interval
                .ok_or(anyhow!("missing cached_metric_collection_interval"))?,
            metric_collection_endpoint: self
                .metric_collection_endpoint
                .ok_or(anyhow!("missing metric_collection_endpoint"))?,
            synthetic_size_calculation_interval: self
                .synthetic_size_calculation_interval
                .ok_or(anyhow!("missing synthetic_size_calculation_interval"))?,
            disk_usage_based_eviction: self
                .disk_usage_based_eviction
                .ok_or(anyhow!("missing disk_usage_based_eviction"))?,
            test_remote_failures: self
                .test_remote_failures
                .ok_or(anyhow!("missing test_remote_failuers"))?,
            ondemand_download_behavior_treat_error_as_warn: self
                .ondemand_download_behavior_treat_error_as_warn
                .ok_or(anyhow!(
                    "missing ondemand_download_behavior_treat_error_as_warn"
                ))?,
            background_task_maximum_delay: self
                .background_task_maximum_delay
                .ok_or(anyhow!("missing background_task_maximum_delay"))?,
            control_plane_api: self
                .control_plane_api
                .ok_or(anyhow!("missing control_plane_api"))?,
            control_plane_api_token: self
                .control_plane_api_token
                .ok_or(anyhow!("missing control_plane_api_token"))?,
            control_plane_emergency_mode: self
                .control_plane_emergency_mode
                .ok_or(anyhow!("missing control_plane_emergency_mode"))?,
            heatmap_upload_concurrency: self
                .heatmap_upload_concurrency
                .ok_or(anyhow!("missing heatmap_upload_concurrency"))?,
            secondary_download_concurrency: self
                .secondary_download_concurrency
                .ok_or(anyhow!("missing secondary_download_concurrency"))?,
            ingest_batch_size: self
                .ingest_batch_size
                .ok_or(anyhow!("missing ingest_batch_size"))?,
            virtual_file_io_engine: self
                .virtual_file_io_engine
                .ok_or(anyhow!("missing virtual_file_io_engine"))?,
            get_vectored_impl: self
                .get_vectored_impl
                .ok_or(anyhow!("missing get_vectored_impl"))?,
            max_vectored_read_bytes: self
                .max_vectored_read_bytes
                .ok_or(anyhow!("missing max_vectored_read_bytes"))?,
            validate_vectored_get: self
                .validate_vectored_get
                .ok_or(anyhow!("missing validate_vectored_get"))?,
        })
=======
        let default = Self::default_values();

        macro_rules! conf {
            (USING DEFAULT { $($field:ident,)* } CUSTOM LOGIC { $($custom_field:ident : $custom_value:expr,)* } ) => {
                PageServerConf {
                    $(
                        $field: self.$field.ok_or(stringify!($field), default.$field)?,
                    )*
                    $(
                        $custom_field: $custom_value,
                    )*
                }
            };
        }

        Ok(conf!(
            USING DEFAULT
            {
                listen_pg_addr,
                listen_http_addr,
                availability_zone,
                wait_lsn_timeout,
                wal_redo_timeout,
                superuser,
                page_cache_size,
                max_file_descriptors,
                workdir,
                pg_distrib_dir,
                http_auth_type,
                pg_auth_type,
                auth_validation_public_key_path,
                remote_storage_config,
                id,
                broker_endpoint,
                broker_keepalive_interval,
                log_format,
                metric_collection_interval,
                cached_metric_collection_interval,
                metric_collection_endpoint,
                synthetic_size_calculation_interval,
                disk_usage_based_eviction,
                test_remote_failures,
                ondemand_download_behavior_treat_error_as_warn,
                background_task_maximum_delay,
                control_plane_api,
                control_plane_api_token,
                control_plane_emergency_mode,
                heatmap_upload_concurrency,
                secondary_download_concurrency,
                ingest_batch_size,
                get_vectored_impl,
                max_vectored_read_bytes,
                validate_vectored_get,
            }
            CUSTOM LOGIC
            {
                // TenantConf is handled separately
                default_tenant_conf: TenantConf::default(),
                concurrent_tenant_warmup: ConfigurableSemaphore::new({
                    self
                        .concurrent_tenant_warmup
                        .ok_or("concurrent_tenant_warmpup",
                               default.concurrent_tenant_warmup)?
                }),
                concurrent_tenant_size_logical_size_queries: ConfigurableSemaphore::new(
                    self
                        .concurrent_tenant_size_logical_size_queries
                        .ok_or("concurrent_tenant_size_logical_size_queries",
                               default.concurrent_tenant_size_logical_size_queries.clone())?
                ),
                eviction_task_immitated_concurrent_logical_size_queries: ConfigurableSemaphore::new(
                    // re-use `concurrent_tenant_size_logical_size_queries`
                    self
                        .concurrent_tenant_size_logical_size_queries
                        .ok_or("eviction_task_immitated_concurrent_logical_size_queries",
                               default.concurrent_tenant_size_logical_size_queries.clone())?,
                ),
                virtual_file_io_engine: match self.virtual_file_io_engine {
                    BuilderValue::Set(v) => v,
                    BuilderValue::NotSet => match crate::virtual_file::io_engine_feature_test().context("auto-detect virtual_file_io_engine")? {
                        io_engine::FeatureTestResult::PlatformPreferred(v) => v, // make no noise
                        io_engine::FeatureTestResult::Worse { engine, remark } => {
                            // TODO: bubble this up to the caller so we can tracing::warn! it.
                            eprintln!("auto-detected IO engine is not platform-preferred: engine={engine:?} remark={remark:?}");
                            engine
                        }
                    },
                },
            }
        ))
>>>>>>> fb66a3dd
    }
}

impl PageServerConf {
    //
    // Repository paths, relative to workdir.
    //

    pub fn tenants_path(&self) -> Utf8PathBuf {
        self.workdir.join(TENANTS_SEGMENT_NAME)
    }

    pub fn deletion_prefix(&self) -> Utf8PathBuf {
        self.workdir.join("deletion")
    }

    pub fn metadata_path(&self) -> Utf8PathBuf {
        self.workdir.join("metadata.json")
    }

    pub fn deletion_list_path(&self, sequence: u64) -> Utf8PathBuf {
        // Encode a version in the filename, so that if we ever switch away from JSON we can
        // increment this.
        const VERSION: u8 = 1;

        self.deletion_prefix()
            .join(format!("{sequence:016x}-{VERSION:02x}.list"))
    }

    pub fn deletion_header_path(&self) -> Utf8PathBuf {
        // Encode a version in the filename, so that if we ever switch away from JSON we can
        // increment this.
        const VERSION: u8 = 1;

        self.deletion_prefix().join(format!("header-{VERSION:02x}"))
    }

    pub fn tenant_path(&self, tenant_shard_id: &TenantShardId) -> Utf8PathBuf {
        self.tenants_path().join(tenant_shard_id.to_string())
    }

    pub fn tenant_ignore_mark_file_path(&self, tenant_shard_id: &TenantShardId) -> Utf8PathBuf {
        self.tenant_path(tenant_shard_id)
            .join(IGNORED_TENANT_FILE_NAME)
    }

    /// Points to a place in pageserver's local directory,
    /// where certain tenant's tenantconf file should be located.
    ///
    /// Legacy: superseded by tenant_location_config_path.  Eventually
    /// remove this function.
    pub fn tenant_config_path(&self, tenant_shard_id: &TenantShardId) -> Utf8PathBuf {
        self.tenant_path(tenant_shard_id).join(TENANT_CONFIG_NAME)
    }

    pub fn tenant_location_config_path(&self, tenant_shard_id: &TenantShardId) -> Utf8PathBuf {
        self.tenant_path(tenant_shard_id)
            .join(TENANT_LOCATION_CONFIG_NAME)
    }

    pub(crate) fn tenant_heatmap_path(&self, tenant_shard_id: &TenantShardId) -> Utf8PathBuf {
        self.tenant_path(tenant_shard_id)
            .join(TENANT_HEATMAP_BASENAME)
    }

    pub fn timelines_path(&self, tenant_shard_id: &TenantShardId) -> Utf8PathBuf {
        self.tenant_path(tenant_shard_id)
            .join(TIMELINES_SEGMENT_NAME)
    }

    pub fn timeline_path(
        &self,
        tenant_shard_id: &TenantShardId,
        timeline_id: &TimelineId,
    ) -> Utf8PathBuf {
        self.timelines_path(tenant_shard_id)
            .join(timeline_id.to_string())
    }

    pub(crate) fn timeline_delete_mark_file_path(
        &self,
        tenant_shard_id: TenantShardId,
        timeline_id: TimelineId,
    ) -> Utf8PathBuf {
        path_with_suffix_extension(
            self.timeline_path(&tenant_shard_id, &timeline_id),
            TIMELINE_DELETE_MARK_SUFFIX,
        )
    }

    pub(crate) fn tenant_deleted_mark_file_path(
        &self,
        tenant_shard_id: &TenantShardId,
    ) -> Utf8PathBuf {
        self.tenant_path(tenant_shard_id)
            .join(TENANT_DELETED_MARKER_FILE_NAME)
    }

    pub fn traces_path(&self) -> Utf8PathBuf {
        self.workdir.join("traces")
    }

    pub fn trace_path(
        &self,
        tenant_shard_id: &TenantShardId,
        timeline_id: &TimelineId,
        connection_id: &ConnectionId,
    ) -> Utf8PathBuf {
        self.traces_path()
            .join(tenant_shard_id.to_string())
            .join(timeline_id.to_string())
            .join(connection_id.to_string())
    }

    /// Turns storage remote path of a file into its local path.
    pub fn local_path(&self, remote_path: &RemotePath) -> Utf8PathBuf {
        remote_path.with_base(&self.workdir)
    }

    //
    // Postgres distribution paths
    //
    pub fn pg_distrib_dir(&self, pg_version: u32) -> anyhow::Result<Utf8PathBuf> {
        let path = self.pg_distrib_dir.clone();

        #[allow(clippy::manual_range_patterns)]
        match pg_version {
            14 | 15 | 16 => Ok(path.join(format!("v{pg_version}"))),
            _ => bail!("Unsupported postgres version: {}", pg_version),
        }
    }

    pub fn pg_bin_dir(&self, pg_version: u32) -> anyhow::Result<Utf8PathBuf> {
        Ok(self.pg_distrib_dir(pg_version)?.join("bin"))
    }
    pub fn pg_lib_dir(&self, pg_version: u32) -> anyhow::Result<Utf8PathBuf> {
        Ok(self.pg_distrib_dir(pg_version)?.join("lib"))
    }

    /// Parse a configuration file (pageserver.toml) into a PageServerConf struct,
    /// validating the input and failing on errors.
    ///
    /// This leaves any options not present in the file in the built-in defaults.
    pub fn parse_and_validate(toml: &Document, workdir: &Utf8Path) -> anyhow::Result<Self> {
        let mut builder = PageServerConfigBuilder::default();
        builder.workdir(workdir.to_owned());

        let mut t_conf = TenantConfOpt::default();

        for (key, item) in toml.iter() {
            match key {
                "listen_pg_addr" => builder.listen_pg_addr(parse_toml_string(key, item)?),
                "listen_http_addr" => builder.listen_http_addr(parse_toml_string(key, item)?),
                "availability_zone" => builder.availability_zone(Some(parse_toml_string(key, item)?)),
                "wait_lsn_timeout" => builder.wait_lsn_timeout(parse_toml_duration(key, item)?),
                "initial_superuser_name" => builder.superuser(parse_toml_string(key, item)?),
                "page_cache_size" => builder.page_cache_size(parse_toml_u64(key, item)? as usize),
                "max_file_descriptors" => {
                    builder.max_file_descriptors(parse_toml_u64(key, item)? as usize)
                }
                "pg_distrib_dir" => {
                    builder.pg_distrib_dir(Utf8PathBuf::from(parse_toml_string(key, item)?))
                }
                "auth_validation_public_key_path" => builder.auth_validation_public_key_path(Some(
                    Utf8PathBuf::from(parse_toml_string(key, item)?),
                )),
                "http_auth_type" => builder.http_auth_type(parse_toml_from_str(key, item)?),
                "pg_auth_type" => builder.pg_auth_type(parse_toml_from_str(key, item)?),
                "remote_storage" => {
                    builder.remote_storage_config(RemoteStorageConfig::from_toml(item)?)
                }
                "tenant_config" => {
                    t_conf = TenantConfOpt::try_from(item.to_owned()).context(format!("failed to parse: '{key}'"))?;
                }
                "id" => builder.id(NodeId(parse_toml_u64(key, item)?)),
                "broker_endpoint" => builder.broker_endpoint(parse_toml_string(key, item)?.parse().context("failed to parse broker endpoint")?),
                "broker_keepalive_interval" => builder.broker_keepalive_interval(parse_toml_duration(key, item)?),
                "log_format" => builder.log_format(
                    LogFormat::from_config(&parse_toml_string(key, item)?)?
                ),
                "concurrent_tenant_warmup" => builder.concurrent_tenant_warmup({
                    let input = parse_toml_string(key, item)?;
                    let permits = input.parse::<usize>().context("expected a number of initial permits, not {s:?}")?;
                    NonZeroUsize::new(permits).context("initial semaphore permits out of range: 0, use other configuration to disable a feature")?
                }),
                "concurrent_tenant_size_logical_size_queries" => builder.concurrent_tenant_size_logical_size_queries({
                    let input = parse_toml_string(key, item)?;
                    let permits = input.parse::<usize>().context("expected a number of initial permits, not {s:?}")?;
                    NonZeroUsize::new(permits).context("initial semaphore permits out of range: 0, use other configuration to disable a feature")?
                }),
                "metric_collection_interval" => builder.metric_collection_interval(parse_toml_duration(key, item)?),
                "cached_metric_collection_interval" => builder.cached_metric_collection_interval(parse_toml_duration(key, item)?),
                "metric_collection_endpoint" => {
                    let endpoint = parse_toml_string(key, item)?.parse().context("failed to parse metric_collection_endpoint")?;
                    builder.metric_collection_endpoint(Some(endpoint));
                },
                "synthetic_size_calculation_interval" =>
                    builder.synthetic_size_calculation_interval(parse_toml_duration(key, item)?),
                "test_remote_failures" => builder.test_remote_failures(parse_toml_u64(key, item)?),
                "disk_usage_based_eviction" => {
                    tracing::info!("disk_usage_based_eviction: {:#?}", &item);
                    builder.disk_usage_based_eviction(
                        deserialize_from_item("disk_usage_based_eviction", item)
                            .context("parse disk_usage_based_eviction")?
                    )
                },
                "ondemand_download_behavior_treat_error_as_warn" => builder.ondemand_download_behavior_treat_error_as_warn(parse_toml_bool(key, item)?),
                "background_task_maximum_delay" => builder.background_task_maximum_delay(parse_toml_duration(key, item)?),
                "control_plane_api" => {
                    let parsed = parse_toml_string(key, item)?;
                    if parsed.is_empty() {
                        builder.control_plane_api(None)
                    } else {
                        builder.control_plane_api(Some(parsed.parse().context("failed to parse control plane URL")?))
                    }
                },
                "control_plane_api_token" => {
                    let parsed = parse_toml_string(key, item)?;
                    if parsed.is_empty() {
                        builder.control_plane_api_token(None)
                    } else {
                        builder.control_plane_api_token(Some(parsed.into()))
                    }
                },
                "control_plane_emergency_mode" => {
                    builder.control_plane_emergency_mode(parse_toml_bool(key, item)?)
                },
                "heatmap_upload_concurrency" => {
                    builder.heatmap_upload_concurrency(parse_toml_u64(key, item)? as usize)
                },
                "secondary_download_concurrency" => {
                    builder.secondary_download_concurrency(parse_toml_u64(key, item)? as usize)
                },
                "ingest_batch_size" => builder.ingest_batch_size(parse_toml_u64(key, item)?),
                "virtual_file_io_engine" => {
                    builder.virtual_file_io_engine(parse_toml_from_str("virtual_file_io_engine", item)?)
                }
                "get_vectored_impl" => {
                    builder.get_vectored_impl(parse_toml_from_str("get_vectored_impl", item)?)
                }
                "max_vectored_read_bytes" => {
                    let bytes = parse_toml_u64("max_vectored_read_bytes", item)? as usize;
                    builder.get_max_vectored_read_bytes(
                        MaxVectoredReadBytes(
                            NonZeroUsize::new(bytes).expect("Max byte size of vectored read must be greater than 0")))
                }
                "validate_vectored_get" => {
                    builder.get_validate_vectored_get(parse_toml_bool("validate_vectored_get", item)?)
                }
                _ => bail!("unrecognized pageserver option '{key}'"),
            }
        }

        let mut conf = builder.build().context("invalid config")?;

        if conf.http_auth_type == AuthType::NeonJWT || conf.pg_auth_type == AuthType::NeonJWT {
            let auth_validation_public_key_path = conf
                .auth_validation_public_key_path
                .get_or_insert_with(|| workdir.join("auth_public_key.pem"));
            ensure!(
                auth_validation_public_key_path.exists(),
                format!(
                    "Can't find auth_validation_public_key at '{auth_validation_public_key_path}'",
                )
            );
        }

        conf.default_tenant_conf = t_conf.merge(TenantConf::default());

        Ok(conf)
    }

    #[cfg(test)]
    pub fn test_repo_dir(test_name: &str) -> Utf8PathBuf {
        let test_output_dir = std::env::var("TEST_OUTPUT").unwrap_or("../tmp_check".into());
        Utf8PathBuf::from(format!("{test_output_dir}/test_{test_name}"))
    }

    pub fn dummy_conf(repo_dir: Utf8PathBuf) -> Self {
        let pg_distrib_dir = Utf8PathBuf::from(env!("CARGO_MANIFEST_DIR")).join("../pg_install");

        PageServerConf {
            id: NodeId(0),
            wait_lsn_timeout: Duration::from_secs(60),
            page_cache_size: defaults::DEFAULT_PAGE_CACHE_SIZE,
            max_file_descriptors: defaults::DEFAULT_MAX_FILE_DESCRIPTORS,
            listen_pg_addr: defaults::DEFAULT_PG_LISTEN_ADDR.to_string(),
            listen_http_addr: defaults::DEFAULT_HTTP_LISTEN_ADDR.to_string(),
            availability_zone: None,
            superuser: "cloud_admin".to_string(),
            workdir: repo_dir,
            pg_distrib_dir,
            http_auth_type: AuthType::Trust,
            pg_auth_type: AuthType::Trust,
            auth_validation_public_key_path: None,
            remote_storage_config: None,
            default_tenant_conf: TenantConf::default(),
            broker_endpoint: storage_broker::DEFAULT_ENDPOINT.parse().unwrap(),
            broker_keepalive_interval: Duration::from_secs(5000),
            log_format: LogFormat::from_str(defaults::DEFAULT_LOG_FORMAT).unwrap(),
            concurrent_tenant_warmup: ConfigurableSemaphore::new(
                NonZeroUsize::new(DEFAULT_CONCURRENT_TENANT_WARMUP)
                    .expect("Invalid default constant"),
            ),
            concurrent_tenant_size_logical_size_queries: ConfigurableSemaphore::default(),
            eviction_task_immitated_concurrent_logical_size_queries: ConfigurableSemaphore::default(
            ),
            metric_collection_interval: Duration::from_secs(60),
            cached_metric_collection_interval: Duration::from_secs(60 * 60),
            metric_collection_endpoint: defaults::DEFAULT_METRIC_COLLECTION_ENDPOINT,
            synthetic_size_calculation_interval: Duration::from_secs(60),
            disk_usage_based_eviction: None,
            test_remote_failures: 0,
            ondemand_download_behavior_treat_error_as_warn: false,
            background_task_maximum_delay: Duration::ZERO,
            control_plane_api: None,
            control_plane_api_token: None,
            control_plane_emergency_mode: false,
            heatmap_upload_concurrency: defaults::DEFAULT_HEATMAP_UPLOAD_CONCURRENCY,
            secondary_download_concurrency: defaults::DEFAULT_SECONDARY_DOWNLOAD_CONCURRENCY,
            ingest_batch_size: defaults::DEFAULT_INGEST_BATCH_SIZE,
            virtual_file_io_engine: DEFAULT_VIRTUAL_FILE_IO_ENGINE.parse().unwrap(),
            get_vectored_impl: defaults::DEFAULT_GET_VECTORED_IMPL.parse().unwrap(),
            max_vectored_read_bytes: MaxVectoredReadBytes(
                NonZeroUsize::new(defaults::DEFAULT_MAX_VECTORED_READ_BYTES)
                    .expect("Invalid default constant"),
            ),
            validate_vectored_get: defaults::DEFAULT_VALIDATE_VECTORED_GET,
        }
    }
}

// Helper functions to parse a toml Item

fn parse_toml_string(name: &str, item: &Item) -> Result<String> {
    let s = item
        .as_str()
        .with_context(|| format!("configure option {name} is not a string"))?;
    Ok(s.to_string())
}

fn parse_toml_u64(name: &str, item: &Item) -> Result<u64> {
    // A toml integer is signed, so it cannot represent the full range of an u64. That's OK
    // for our use, though.
    let i: i64 = item
        .as_integer()
        .with_context(|| format!("configure option {name} is not an integer"))?;
    if i < 0 {
        bail!("configure option {name} cannot be negative");
    }
    Ok(i as u64)
}

fn parse_toml_bool(name: &str, item: &Item) -> Result<bool> {
    item.as_bool()
        .with_context(|| format!("configure option {name} is not a bool"))
}

fn parse_toml_duration(name: &str, item: &Item) -> Result<Duration> {
    let s = item
        .as_str()
        .with_context(|| format!("configure option {name} is not a string"))?;

    Ok(humantime::parse_duration(s)?)
}

fn parse_toml_from_str<T>(name: &str, item: &Item) -> anyhow::Result<T>
where
    T: FromStr,
    <T as FromStr>::Err: std::fmt::Display,
{
    let v = item
        .as_str()
        .with_context(|| format!("configure option {name} is not a string"))?;
    T::from_str(v).map_err(|e| {
        anyhow!(
            "Failed to parse string as {parse_type} for configure option {name}: {e}",
            parse_type = stringify!(T)
        )
    })
}

fn deserialize_from_item<T>(name: &str, item: &Item) -> anyhow::Result<T>
where
    T: serde::de::DeserializeOwned,
{
    // ValueDeserializer::new is not public, so use the ValueDeserializer's documented way
    let deserializer = match item.clone().into_value() {
        Ok(value) => value.into_deserializer(),
        Err(item) => anyhow::bail!("toml_edit::Item '{item}' is not a toml_edit::Value"),
    };
    T::deserialize(deserializer).with_context(|| format!("deserializing item for node {name}"))
}

/// Configurable semaphore permits setting.
///
/// Does not allow semaphore permits to be zero, because at runtime initially zero permits and empty
/// semaphore cannot be distinguished, leading any feature using these to await forever (or until
/// new permits are added).
#[derive(Debug, Clone)]
pub struct ConfigurableSemaphore {
    initial_permits: NonZeroUsize,
    inner: std::sync::Arc<tokio::sync::Semaphore>,
}

impl ConfigurableSemaphore {
    pub const DEFAULT_INITIAL: NonZeroUsize = match NonZeroUsize::new(1) {
        Some(x) => x,
        None => panic!("const unwrap is not yet stable"),
    };

    /// Initializse using a non-zero amount of permits.
    ///
    /// Require a non-zero initial permits, because using permits == 0 is a crude way to disable a
    /// feature such as [`Tenant::gather_size_inputs`]. Otherwise any semaphore using future will
    /// behave like [`futures::future::pending`], just waiting until new permits are added.
    ///
    /// [`Tenant::gather_size_inputs`]: crate::tenant::Tenant::gather_size_inputs
    pub fn new(initial_permits: NonZeroUsize) -> Self {
        ConfigurableSemaphore {
            initial_permits,
            inner: std::sync::Arc::new(tokio::sync::Semaphore::new(initial_permits.get())),
        }
    }

    /// Returns the configured amount of permits.
    pub fn initial_permits(&self) -> NonZeroUsize {
        self.initial_permits
    }
}

impl Default for ConfigurableSemaphore {
    fn default() -> Self {
        Self::new(Self::DEFAULT_INITIAL)
    }
}

impl PartialEq for ConfigurableSemaphore {
    fn eq(&self, other: &Self) -> bool {
        // the number of permits can be increased at runtime, so we cannot really fulfill the
        // PartialEq value equality otherwise
        self.initial_permits == other.initial_permits
    }
}

impl Eq for ConfigurableSemaphore {}

impl ConfigurableSemaphore {
    pub fn inner(&self) -> &std::sync::Arc<tokio::sync::Semaphore> {
        &self.inner
    }
}

#[cfg(test)]
mod tests {
    use std::{fs, num::NonZeroU32};

    use camino_tempfile::{tempdir, Utf8TempDir};
    use pageserver_api::models::EvictionPolicy;
    use remote_storage::{RemoteStorageKind, S3Config};
    use utils::serde_percent::Percent;

    use super::*;
    use crate::DEFAULT_PG_VERSION;

    const ALL_BASE_VALUES_TOML: &str = r#"
# Initial configuration file created by 'pageserver --init'

listen_pg_addr = '127.0.0.1:64000'
listen_http_addr = '127.0.0.1:9898'

wait_lsn_timeout = '111 s'

page_cache_size = 444
max_file_descriptors = 333

# initial superuser role name to use when creating a new tenant
initial_superuser_name = 'zzzz'
id = 10

metric_collection_interval = '222 s'
cached_metric_collection_interval = '22200 s'
metric_collection_endpoint = 'http://localhost:80/metrics'
synthetic_size_calculation_interval = '333 s'

log_format = 'json'
background_task_maximum_delay = '334 s'

"#;

    #[test]
    fn parse_defaults() -> anyhow::Result<()> {
        let tempdir = tempdir()?;
        let (workdir, pg_distrib_dir) = prepare_fs(&tempdir)?;
        let broker_endpoint = storage_broker::DEFAULT_ENDPOINT;
        // we have to create dummy values to overcome the validation errors
        let config_string = format!(
            "pg_distrib_dir='{pg_distrib_dir}'\nid=10\nbroker_endpoint = '{broker_endpoint}'",
        );
        let toml = config_string.parse()?;

        let parsed_config = PageServerConf::parse_and_validate(&toml, &workdir)
            .unwrap_or_else(|e| panic!("Failed to parse config '{config_string}', reason: {e:?}"));

        assert_eq!(
            parsed_config,
            PageServerConf {
                id: NodeId(10),
                listen_pg_addr: defaults::DEFAULT_PG_LISTEN_ADDR.to_string(),
                listen_http_addr: defaults::DEFAULT_HTTP_LISTEN_ADDR.to_string(),
                availability_zone: None,
                wait_lsn_timeout: humantime::parse_duration(defaults::DEFAULT_WAIT_LSN_TIMEOUT)?,
                superuser: defaults::DEFAULT_SUPERUSER.to_string(),
                page_cache_size: defaults::DEFAULT_PAGE_CACHE_SIZE,
                max_file_descriptors: defaults::DEFAULT_MAX_FILE_DESCRIPTORS,
                workdir,
                pg_distrib_dir,
                http_auth_type: AuthType::Trust,
                pg_auth_type: AuthType::Trust,
                auth_validation_public_key_path: None,
                remote_storage_config: None,
                default_tenant_conf: TenantConf::default(),
                broker_endpoint: storage_broker::DEFAULT_ENDPOINT.parse().unwrap(),
                broker_keepalive_interval: humantime::parse_duration(
                    storage_broker::DEFAULT_KEEPALIVE_INTERVAL
                )?,
                log_format: LogFormat::from_str(defaults::DEFAULT_LOG_FORMAT).unwrap(),
                concurrent_tenant_warmup: ConfigurableSemaphore::new(
                    NonZeroUsize::new(DEFAULT_CONCURRENT_TENANT_WARMUP).unwrap()
                ),
                concurrent_tenant_size_logical_size_queries: ConfigurableSemaphore::default(),
                eviction_task_immitated_concurrent_logical_size_queries:
                    ConfigurableSemaphore::default(),
                metric_collection_interval: humantime::parse_duration(
                    defaults::DEFAULT_METRIC_COLLECTION_INTERVAL
                )?,
                cached_metric_collection_interval: humantime::parse_duration(
                    defaults::DEFAULT_CACHED_METRIC_COLLECTION_INTERVAL
                )?,
                metric_collection_endpoint: defaults::DEFAULT_METRIC_COLLECTION_ENDPOINT,
                synthetic_size_calculation_interval: humantime::parse_duration(
                    defaults::DEFAULT_SYNTHETIC_SIZE_CALCULATION_INTERVAL
                )?,
                disk_usage_based_eviction: None,
                test_remote_failures: 0,
                ondemand_download_behavior_treat_error_as_warn: false,
                background_task_maximum_delay: humantime::parse_duration(
                    defaults::DEFAULT_BACKGROUND_TASK_MAXIMUM_DELAY
                )?,
                control_plane_api: None,
                control_plane_api_token: None,
                control_plane_emergency_mode: false,
                heatmap_upload_concurrency: defaults::DEFAULT_HEATMAP_UPLOAD_CONCURRENCY,
                secondary_download_concurrency: defaults::DEFAULT_SECONDARY_DOWNLOAD_CONCURRENCY,
                ingest_batch_size: defaults::DEFAULT_INGEST_BATCH_SIZE,
                virtual_file_io_engine: DEFAULT_VIRTUAL_FILE_IO_ENGINE.parse().unwrap(),
                get_vectored_impl: defaults::DEFAULT_GET_VECTORED_IMPL.parse().unwrap(),
                max_vectored_read_bytes: MaxVectoredReadBytes(
                    NonZeroUsize::new(defaults::DEFAULT_MAX_VECTORED_READ_BYTES)
                        .expect("Invalid default constant")
                ),
                validate_vectored_get: defaults::DEFAULT_VALIDATE_VECTORED_GET,
            },
            "Correct defaults should be used when no config values are provided"
        );

        Ok(())
    }

    #[test]
    fn parse_basic_config() -> anyhow::Result<()> {
        let tempdir = tempdir()?;
        let (workdir, pg_distrib_dir) = prepare_fs(&tempdir)?;
        let broker_endpoint = storage_broker::DEFAULT_ENDPOINT;

        let config_string = format!(
            "{ALL_BASE_VALUES_TOML}pg_distrib_dir='{pg_distrib_dir}'\nbroker_endpoint = '{broker_endpoint}'",
        );
        let toml = config_string.parse()?;

        let parsed_config = PageServerConf::parse_and_validate(&toml, &workdir)
            .unwrap_or_else(|e| panic!("Failed to parse config '{config_string}', reason: {e:?}"));

        assert_eq!(
            parsed_config,
            PageServerConf {
                id: NodeId(10),
                listen_pg_addr: "127.0.0.1:64000".to_string(),
                listen_http_addr: "127.0.0.1:9898".to_string(),
                availability_zone: None,
                wait_lsn_timeout: Duration::from_secs(111),
                superuser: "zzzz".to_string(),
                page_cache_size: 444,
                max_file_descriptors: 333,
                workdir,
                pg_distrib_dir,
                http_auth_type: AuthType::Trust,
                pg_auth_type: AuthType::Trust,
                auth_validation_public_key_path: None,
                remote_storage_config: None,
                default_tenant_conf: TenantConf::default(),
                broker_endpoint: storage_broker::DEFAULT_ENDPOINT.parse().unwrap(),
                broker_keepalive_interval: Duration::from_secs(5),
                log_format: LogFormat::Json,
                concurrent_tenant_warmup: ConfigurableSemaphore::new(
                    NonZeroUsize::new(DEFAULT_CONCURRENT_TENANT_WARMUP).unwrap()
                ),
                concurrent_tenant_size_logical_size_queries: ConfigurableSemaphore::default(),
                eviction_task_immitated_concurrent_logical_size_queries:
                    ConfigurableSemaphore::default(),
                metric_collection_interval: Duration::from_secs(222),
                cached_metric_collection_interval: Duration::from_secs(22200),
                metric_collection_endpoint: Some(Url::parse("http://localhost:80/metrics")?),
                synthetic_size_calculation_interval: Duration::from_secs(333),
                disk_usage_based_eviction: None,
                test_remote_failures: 0,
                ondemand_download_behavior_treat_error_as_warn: false,
                background_task_maximum_delay: Duration::from_secs(334),
                control_plane_api: None,
                control_plane_api_token: None,
                control_plane_emergency_mode: false,
                heatmap_upload_concurrency: defaults::DEFAULT_HEATMAP_UPLOAD_CONCURRENCY,
                secondary_download_concurrency: defaults::DEFAULT_SECONDARY_DOWNLOAD_CONCURRENCY,
                ingest_batch_size: 100,
                virtual_file_io_engine: DEFAULT_VIRTUAL_FILE_IO_ENGINE.parse().unwrap(),
                get_vectored_impl: defaults::DEFAULT_GET_VECTORED_IMPL.parse().unwrap(),
                max_vectored_read_bytes: MaxVectoredReadBytes(
                    NonZeroUsize::new(defaults::DEFAULT_MAX_VECTORED_READ_BYTES)
                        .expect("Invalid default constant")
                ),
                validate_vectored_get: defaults::DEFAULT_VALIDATE_VECTORED_GET,
            },
            "Should be able to parse all basic config values correctly"
        );

        Ok(())
    }

    #[test]
    fn parse_remote_fs_storage_config() -> anyhow::Result<()> {
        let tempdir = tempdir()?;
        let (workdir, pg_distrib_dir) = prepare_fs(&tempdir)?;
        let broker_endpoint = "http://127.0.0.1:7777";

        let local_storage_path = tempdir.path().join("local_remote_storage");

        let identical_toml_declarations = &[
            format!(
                r#"[remote_storage]
local_path = '{local_storage_path}'"#,
            ),
            format!("remote_storage={{local_path='{local_storage_path}'}}"),
        ];

        for remote_storage_config_str in identical_toml_declarations {
            let config_string = format!(
                r#"{ALL_BASE_VALUES_TOML}
pg_distrib_dir='{pg_distrib_dir}'
broker_endpoint = '{broker_endpoint}'

{remote_storage_config_str}"#,
            );

            let toml = config_string.parse()?;

            let parsed_remote_storage_config = PageServerConf::parse_and_validate(&toml, &workdir)
                .unwrap_or_else(|e| {
                    panic!("Failed to parse config '{config_string}', reason: {e:?}")
                })
                .remote_storage_config
                .expect("Should have remote storage config for the local FS");

            assert_eq!(
                parsed_remote_storage_config,
                RemoteStorageConfig {
                    storage: RemoteStorageKind::LocalFs(local_storage_path.clone()),
                    timeout: RemoteStorageConfig::DEFAULT_TIMEOUT,
                },
                "Remote storage config should correctly parse the local FS config and fill other storage defaults"
            );
        }
        Ok(())
    }

    #[test]
    fn parse_remote_s3_storage_config() -> anyhow::Result<()> {
        let tempdir = tempdir()?;
        let (workdir, pg_distrib_dir) = prepare_fs(&tempdir)?;

        let bucket_name = "some-sample-bucket".to_string();
        let bucket_region = "eu-north-1".to_string();
        let prefix_in_bucket = "test_prefix".to_string();
        let endpoint = "http://localhost:5000".to_string();
        let max_concurrent_syncs = NonZeroUsize::new(111).unwrap();
        let max_sync_errors = NonZeroU32::new(222).unwrap();
        let s3_concurrency_limit = NonZeroUsize::new(333).unwrap();
        let broker_endpoint = "http://127.0.0.1:7777";

        let identical_toml_declarations = &[
            format!(
                r#"[remote_storage]
max_concurrent_syncs = {max_concurrent_syncs}
max_sync_errors = {max_sync_errors}
bucket_name = '{bucket_name}'
bucket_region = '{bucket_region}'
prefix_in_bucket = '{prefix_in_bucket}'
endpoint = '{endpoint}'
concurrency_limit = {s3_concurrency_limit}"#
            ),
            format!(
                "remote_storage={{max_concurrent_syncs={max_concurrent_syncs}, max_sync_errors={max_sync_errors}, bucket_name='{bucket_name}',\
                bucket_region='{bucket_region}', prefix_in_bucket='{prefix_in_bucket}', endpoint='{endpoint}', concurrency_limit={s3_concurrency_limit}}}",
            ),
        ];

        for remote_storage_config_str in identical_toml_declarations {
            let config_string = format!(
                r#"{ALL_BASE_VALUES_TOML}
pg_distrib_dir='{pg_distrib_dir}'
broker_endpoint = '{broker_endpoint}'

{remote_storage_config_str}"#,
            );

            let toml = config_string.parse()?;

            let parsed_remote_storage_config = PageServerConf::parse_and_validate(&toml, &workdir)
                .unwrap_or_else(|e| {
                    panic!("Failed to parse config '{config_string}', reason: {e:?}")
                })
                .remote_storage_config
                .expect("Should have remote storage config for S3");

            assert_eq!(
                parsed_remote_storage_config,
                RemoteStorageConfig {
                    storage: RemoteStorageKind::AwsS3(S3Config {
                        bucket_name: bucket_name.clone(),
                        bucket_region: bucket_region.clone(),
                        prefix_in_bucket: Some(prefix_in_bucket.clone()),
                        endpoint: Some(endpoint.clone()),
                        concurrency_limit: s3_concurrency_limit,
                        max_keys_per_list_response: None,
                    }),
                    timeout: RemoteStorageConfig::DEFAULT_TIMEOUT,
                },
                "Remote storage config should correctly parse the S3 config"
            );
        }
        Ok(())
    }

    #[test]
    fn parse_tenant_config() -> anyhow::Result<()> {
        let tempdir = tempdir()?;
        let (workdir, pg_distrib_dir) = prepare_fs(&tempdir)?;

        let broker_endpoint = "http://127.0.0.1:7777";
        let trace_read_requests = true;

        let config_string = format!(
            r#"{ALL_BASE_VALUES_TOML}
pg_distrib_dir='{pg_distrib_dir}'
broker_endpoint = '{broker_endpoint}'

[tenant_config]
trace_read_requests = {trace_read_requests}"#,
        );

        let toml = config_string.parse()?;

        let conf = PageServerConf::parse_and_validate(&toml, &workdir)?;
        assert_eq!(
            conf.default_tenant_conf.trace_read_requests, trace_read_requests,
            "Tenant config from pageserver config file should be parsed and udpated values used as defaults for all tenants",
        );

        Ok(())
    }

    #[test]
    fn parse_incorrect_tenant_config() -> anyhow::Result<()> {
        let config_string = r#"
            [tenant_config]
            checkpoint_distance = -1 # supposed to be an u64
        "#
        .to_string();

        let toml: Document = config_string.parse()?;
        let item = toml.get("tenant_config").unwrap();
        let error = TenantConfOpt::try_from(item.to_owned()).unwrap_err();

        let expected_error_str = "checkpoint_distance: invalid value: integer `-1`, expected u64";
        assert_eq!(error.to_string(), expected_error_str);

        Ok(())
    }

    #[test]
    fn parse_override_tenant_config() -> anyhow::Result<()> {
        let config_string = r#"tenant_config={ min_resident_size_override =  400 }"#.to_string();

        let toml: Document = config_string.parse()?;
        let item = toml.get("tenant_config").unwrap();
        let conf = TenantConfOpt::try_from(item.to_owned()).unwrap();

        assert_eq!(conf.min_resident_size_override, Some(400));

        Ok(())
    }

    #[test]
    fn eviction_pageserver_config_parse() -> anyhow::Result<()> {
        let tempdir = tempdir()?;
        let (workdir, pg_distrib_dir) = prepare_fs(&tempdir)?;

        let pageserver_conf_toml = format!(
            r#"pg_distrib_dir = "{pg_distrib_dir}"
metric_collection_endpoint = "http://sample.url"
metric_collection_interval = "10min"
id = 222

[disk_usage_based_eviction]
max_usage_pct = 80
min_avail_bytes = 0
period = "10s"

[tenant_config]
evictions_low_residence_duration_metric_threshold = "20m"

[tenant_config.eviction_policy]
kind = "LayerAccessThreshold"
period = "20m"
threshold = "20m"
"#,
        );
        let toml: Document = pageserver_conf_toml.parse()?;
        let conf = PageServerConf::parse_and_validate(&toml, &workdir)?;

        assert_eq!(conf.pg_distrib_dir, pg_distrib_dir);
        assert_eq!(
            conf.metric_collection_endpoint,
            Some("http://sample.url".parse().unwrap())
        );
        assert_eq!(
            conf.metric_collection_interval,
            Duration::from_secs(10 * 60)
        );
        assert_eq!(
            conf.default_tenant_conf
                .evictions_low_residence_duration_metric_threshold,
            Duration::from_secs(20 * 60)
        );
        assert_eq!(conf.id, NodeId(222));
        assert_eq!(
            conf.disk_usage_based_eviction,
            Some(DiskUsageEvictionTaskConfig {
                max_usage_pct: Percent::new(80).unwrap(),
                min_avail_bytes: 0,
                period: Duration::from_secs(10),
                #[cfg(feature = "testing")]
                mock_statvfs: None,
                eviction_order: crate::disk_usage_eviction_task::EvictionOrder::AbsoluteAccessed,
            })
        );

        match &conf.default_tenant_conf.eviction_policy {
            EvictionPolicy::LayerAccessThreshold(eviction_threshold) => {
                assert_eq!(eviction_threshold.period, Duration::from_secs(20 * 60));
                assert_eq!(eviction_threshold.threshold, Duration::from_secs(20 * 60));
            }
            other => unreachable!("Unexpected eviction policy tenant settings: {other:?}"),
        }

        Ok(())
    }

    #[test]
    fn parse_imitation_only_pageserver_config() {
        let tempdir = tempdir().unwrap();
        let (workdir, pg_distrib_dir) = prepare_fs(&tempdir).unwrap();

        let pageserver_conf_toml = format!(
            r#"pg_distrib_dir = "{pg_distrib_dir}"
metric_collection_endpoint = "http://sample.url"
metric_collection_interval = "10min"
id = 222

[tenant_config]
evictions_low_residence_duration_metric_threshold = "20m"

[tenant_config.eviction_policy]
kind = "OnlyImitiate"
period = "20m"
threshold = "20m"
"#,
        );
        let toml: Document = pageserver_conf_toml.parse().unwrap();
        let conf = PageServerConf::parse_and_validate(&toml, &workdir).unwrap();

        match &conf.default_tenant_conf.eviction_policy {
            EvictionPolicy::OnlyImitiate(t) => {
                assert_eq!(t.period, Duration::from_secs(20 * 60));
                assert_eq!(t.threshold, Duration::from_secs(20 * 60));
            }
            other => unreachable!("Unexpected eviction policy tenant settings: {other:?}"),
        }
    }

    fn prepare_fs(tempdir: &Utf8TempDir) -> anyhow::Result<(Utf8PathBuf, Utf8PathBuf)> {
        let tempdir_path = tempdir.path();

        let workdir = tempdir_path.join("workdir");
        fs::create_dir_all(&workdir)?;

        let pg_distrib_dir = tempdir_path.join("pg_distrib");
        let pg_distrib_dir_versioned = pg_distrib_dir.join(format!("v{DEFAULT_PG_VERSION}"));
        fs::create_dir_all(&pg_distrib_dir_versioned)?;
        let postgres_bin_dir = pg_distrib_dir_versioned.join("bin");
        fs::create_dir_all(&postgres_bin_dir)?;
        fs::write(postgres_bin_dir.join("postgres"), "I'm postgres, trust me")?;

        Ok((workdir, pg_distrib_dir))
    }
}<|MERGE_RESOLUTION|>--- conflicted
+++ resolved
@@ -644,124 +644,6 @@
     }
 
     pub fn build(self) -> anyhow::Result<PageServerConf> {
-<<<<<<< HEAD
-        let concurrent_tenant_warmup = self
-            .concurrent_tenant_warmup
-            .ok_or(anyhow!("missing concurrent_tenant_warmup"))?;
-        let concurrent_tenant_size_logical_size_queries = self
-            .concurrent_tenant_size_logical_size_queries
-            .ok_or(anyhow!(
-                "missing concurrent_tenant_size_logical_size_queries"
-            ))?;
-        Ok(PageServerConf {
-            listen_pg_addr: self
-                .listen_pg_addr
-                .ok_or(anyhow!("missing listen_pg_addr"))?,
-            listen_http_addr: self
-                .listen_http_addr
-                .ok_or(anyhow!("missing listen_http_addr"))?,
-            availability_zone: self
-                .availability_zone
-                .ok_or(anyhow!("missing availability_zone"))?,
-            wait_lsn_timeout: self
-                .wait_lsn_timeout
-                .ok_or(anyhow!("missing wait_lsn_timeout"))?,
-            superuser: self.superuser.ok_or(anyhow!("missing superuser"))?,
-            page_cache_size: self
-                .page_cache_size
-                .ok_or(anyhow!("missing page_cache_size"))?,
-            max_file_descriptors: self
-                .max_file_descriptors
-                .ok_or(anyhow!("missing max_file_descriptors"))?,
-            workdir: self.workdir.ok_or(anyhow!("missing workdir"))?,
-            pg_distrib_dir: self
-                .pg_distrib_dir
-                .ok_or(anyhow!("missing pg_distrib_dir"))?,
-            http_auth_type: self
-                .http_auth_type
-                .ok_or(anyhow!("missing http_auth_type"))?,
-            pg_auth_type: self.pg_auth_type.ok_or(anyhow!("missing pg_auth_type"))?,
-            auth_validation_public_key_path: self
-                .auth_validation_public_key_path
-                .ok_or(anyhow!("missing auth_validation_public_key_path"))?,
-            remote_storage_config: self
-                .remote_storage_config
-                .ok_or(anyhow!("missing remote_storage_config"))?,
-            id: self.id.ok_or(anyhow!("missing id"))?,
-            // TenantConf is handled separately
-            default_tenant_conf: TenantConf::default(),
-            broker_endpoint: self
-                .broker_endpoint
-                .ok_or(anyhow!("No broker endpoints provided"))?,
-            broker_keepalive_interval: self
-                .broker_keepalive_interval
-                .ok_or(anyhow!("No broker keepalive interval provided"))?,
-            log_format: self.log_format.ok_or(anyhow!("missing log_format"))?,
-            concurrent_tenant_warmup: ConfigurableSemaphore::new(concurrent_tenant_warmup),
-            concurrent_tenant_size_logical_size_queries: ConfigurableSemaphore::new(
-                concurrent_tenant_size_logical_size_queries,
-            ),
-            eviction_task_immitated_concurrent_logical_size_queries: ConfigurableSemaphore::new(
-                concurrent_tenant_size_logical_size_queries,
-            ),
-            metric_collection_interval: self
-                .metric_collection_interval
-                .ok_or(anyhow!("missing metric_collection_interval"))?,
-            cached_metric_collection_interval: self
-                .cached_metric_collection_interval
-                .ok_or(anyhow!("missing cached_metric_collection_interval"))?,
-            metric_collection_endpoint: self
-                .metric_collection_endpoint
-                .ok_or(anyhow!("missing metric_collection_endpoint"))?,
-            synthetic_size_calculation_interval: self
-                .synthetic_size_calculation_interval
-                .ok_or(anyhow!("missing synthetic_size_calculation_interval"))?,
-            disk_usage_based_eviction: self
-                .disk_usage_based_eviction
-                .ok_or(anyhow!("missing disk_usage_based_eviction"))?,
-            test_remote_failures: self
-                .test_remote_failures
-                .ok_or(anyhow!("missing test_remote_failuers"))?,
-            ondemand_download_behavior_treat_error_as_warn: self
-                .ondemand_download_behavior_treat_error_as_warn
-                .ok_or(anyhow!(
-                    "missing ondemand_download_behavior_treat_error_as_warn"
-                ))?,
-            background_task_maximum_delay: self
-                .background_task_maximum_delay
-                .ok_or(anyhow!("missing background_task_maximum_delay"))?,
-            control_plane_api: self
-                .control_plane_api
-                .ok_or(anyhow!("missing control_plane_api"))?,
-            control_plane_api_token: self
-                .control_plane_api_token
-                .ok_or(anyhow!("missing control_plane_api_token"))?,
-            control_plane_emergency_mode: self
-                .control_plane_emergency_mode
-                .ok_or(anyhow!("missing control_plane_emergency_mode"))?,
-            heatmap_upload_concurrency: self
-                .heatmap_upload_concurrency
-                .ok_or(anyhow!("missing heatmap_upload_concurrency"))?,
-            secondary_download_concurrency: self
-                .secondary_download_concurrency
-                .ok_or(anyhow!("missing secondary_download_concurrency"))?,
-            ingest_batch_size: self
-                .ingest_batch_size
-                .ok_or(anyhow!("missing ingest_batch_size"))?,
-            virtual_file_io_engine: self
-                .virtual_file_io_engine
-                .ok_or(anyhow!("missing virtual_file_io_engine"))?,
-            get_vectored_impl: self
-                .get_vectored_impl
-                .ok_or(anyhow!("missing get_vectored_impl"))?,
-            max_vectored_read_bytes: self
-                .max_vectored_read_bytes
-                .ok_or(anyhow!("missing max_vectored_read_bytes"))?,
-            validate_vectored_get: self
-                .validate_vectored_get
-                .ok_or(anyhow!("missing validate_vectored_get"))?,
-        })
-=======
         let default = Self::default_values();
 
         macro_rules! conf {
@@ -784,7 +666,6 @@
                 listen_http_addr,
                 availability_zone,
                 wait_lsn_timeout,
-                wal_redo_timeout,
                 superuser,
                 page_cache_size,
                 max_file_descriptors,
@@ -852,7 +733,6 @@
                 },
             }
         ))
->>>>>>> fb66a3dd
     }
 }
 
