//! This module acts as a switchboard to access different repositories managed by this
//! page server.

use scopeguard::ScopeGuard;
use std::collections::{hash_map, HashMap};
use std::ffi::OsStr;
use std::path::Path;
use std::sync::Arc;
use tokio::fs;

use anyhow::Context;
use once_cell::sync::Lazy;
use tokio::sync::RwLock;
use tracing::*;

use remote_storage::GenericRemoteStorage;
use utils::crashsafe;

use crate::config::PageServerConf;
use crate::context::{DownloadBehavior, RequestContext};
use crate::task_mgr::{self, TaskKind};
use crate::tenant::config::TenantConfOpt;
use crate::tenant::{create_tenant_files, CreateTenantFilesMode, Tenant, TenantState};
use crate::IGNORED_TENANT_FILE_NAME;

use utils::fs_ext::PathExt;
use utils::id::{TenantId, TimelineId};

/// The tenants known to the pageserver.
/// The enum variants are used to distinguish the different states that the pageserver can be in.
enum TenantsMap {
    /// [`init_tenant_mgr`] is not done yet.
    Initializing,
    /// [`init_tenant_mgr`] is done, all on-disk tenants have been loaded.
    /// New tenants can be added using [`tenant_map_insert`].
    Open(HashMap<TenantId, Arc<Tenant>>),
    /// The pageserver has entered shutdown mode via [`shutdown_all_tenants`].
    /// Existing tenants are still accessible, but no new tenants can be created.
    ShuttingDown(HashMap<TenantId, Arc<Tenant>>),
}

impl TenantsMap {
    fn get(&self, tenant_id: &TenantId) -> Option<&Arc<Tenant>> {
        match self {
            TenantsMap::Initializing => None,
            TenantsMap::Open(m) | TenantsMap::ShuttingDown(m) => m.get(tenant_id),
        }
    }
    fn remove(&mut self, tenant_id: &TenantId) -> Option<Arc<Tenant>> {
        match self {
            TenantsMap::Initializing => None,
            TenantsMap::Open(m) | TenantsMap::ShuttingDown(m) => m.remove(tenant_id),
        }
    }
}

static TENANTS: Lazy<RwLock<TenantsMap>> = Lazy::new(|| RwLock::new(TenantsMap::Initializing));

/// Initialize repositories with locally available timelines.
/// Timelines that are only partially available locally (remote storage has more data than this pageserver)
/// are scheduled for download and added to the tenant once download is completed.
#[instrument(skip_all)]
pub async fn init_tenant_mgr(
    conf: &'static PageServerConf,
    broker_client: storage_broker::BrokerClientChannel,
    remote_storage: Option<GenericRemoteStorage>,
) -> anyhow::Result<()> {
    // Scan local filesystem for attached tenants
    let tenants_dir = conf.tenants_path();

    let mut tenants = HashMap::new();

    let mut dir_entries = fs::read_dir(&tenants_dir)
        .await
        .with_context(|| format!("Failed to list tenants dir {tenants_dir:?}"))?;

    let ctx = RequestContext::todo_child(TaskKind::Startup, DownloadBehavior::Warn);

    loop {
        match dir_entries.next_entry().await {
            Ok(None) => break,
            Ok(Some(dir_entry)) => {
                let tenant_dir_path = dir_entry.path();
                if crate::is_temporary(&tenant_dir_path) {
                    info!(
                        "Found temporary tenant directory, removing: {}",
                        tenant_dir_path.display()
                    );
                    if let Err(e) = fs::remove_dir_all(&tenant_dir_path).await {
                        error!(
                            "Failed to remove temporary directory '{}': {:?}",
                            tenant_dir_path.display(),
                            e
                        );
                    }
                } else {
                    // This case happens if we crash during attach before creating the attach marker file
                    let is_empty = tenant_dir_path.is_empty_dir().with_context(|| {
                        format!("Failed to check whether {tenant_dir_path:?} is an empty dir")
                    })?;
                    if is_empty {
                        info!("removing empty tenant directory {tenant_dir_path:?}");
                        if let Err(e) = fs::remove_dir(&tenant_dir_path).await {
                            error!(
                                "Failed to remove empty tenant directory '{}': {e:#}",
                                tenant_dir_path.display()
                            )
                        }
                        continue;
                    }

                    let tenant_ignore_mark_file = tenant_dir_path.join(IGNORED_TENANT_FILE_NAME);
                    if tenant_ignore_mark_file.exists() {
                        info!("Found an ignore mark file {tenant_ignore_mark_file:?}, skipping the tenant");
                        continue;
                    }

                    match schedule_local_tenant_processing(
                        conf,
                        &tenant_dir_path,
                        broker_client.clone(),
                        remote_storage.clone(),
                        &ctx,
                    ) {
                        Ok(tenant) => {
                            tenants.insert(tenant.tenant_id(), tenant);
                        }
                        Err(e) => {
                            error!("Failed to collect tenant files from dir {tenants_dir:?} for entry {dir_entry:?}, reason: {e:#}");
                        }
                    }
                }
            }
            Err(e) => {
                // On error, print it, but continue with the other tenants. If we error out
                // here, the pageserver startup fails altogether, causing outage for *all*
                // tenants. That seems worse.
                error!(
                    "Failed to list tenants dir entry in directory {tenants_dir:?}, reason: {e:?}"
                );
            }
        }
    }

    info!("Processed {} local tenants at startup", tenants.len());

    let mut tenants_map = TENANTS.write().await;
    assert!(matches!(&*tenants_map, &TenantsMap::Initializing));
    *tenants_map = TenantsMap::Open(tenants);
    Ok(())
}

pub fn schedule_local_tenant_processing(
    conf: &'static PageServerConf,
    tenant_path: &Path,
    broker_client: storage_broker::BrokerClientChannel,
    remote_storage: Option<GenericRemoteStorage>,
    ctx: &RequestContext,
) -> anyhow::Result<Arc<Tenant>> {
    anyhow::ensure!(
        tenant_path.is_dir(),
        "Cannot load tenant from path {tenant_path:?}, it either does not exist or not a directory"
    );
    anyhow::ensure!(
        !crate::is_temporary(tenant_path),
        "Cannot load tenant from temporary path {tenant_path:?}"
    );
    anyhow::ensure!(
        !tenant_path.is_empty_dir().with_context(|| {
            format!("Failed to check whether {tenant_path:?} is an empty dir")
        })?,
        "Cannot load tenant from empty directory {tenant_path:?}"
    );

    let tenant_id = tenant_path
        .file_name()
        .and_then(OsStr::to_str)
        .unwrap_or_default()
        .parse::<TenantId>()
        .with_context(|| {
            format!("Could not parse tenant id out of the tenant dir name in path {tenant_path:?}")
        })?;

    let tenant_ignore_mark = conf.tenant_ignore_mark_file_path(tenant_id);
    anyhow::ensure!(
        !conf.tenant_ignore_mark_file_path(tenant_id).exists(),
        "Cannot load tenant, ignore mark found at {tenant_ignore_mark:?}"
    );

    let tenant = if conf.tenant_attaching_mark_file_path(&tenant_id).exists() {
        info!("tenant {tenant_id} has attaching mark file, resuming its attach operation");
        if let Some(remote_storage) = remote_storage {
            match Tenant::spawn_attach(conf, tenant_id, broker_client, remote_storage, ctx) {
                Ok(tenant) => tenant,
                Err(e) => {
                    error!("Failed to spawn_attach tenant {tenant_id}, reason: {e:#}");
                    Tenant::create_broken_tenant(conf, tenant_id, format!("{e:#}"))
                }
            }
        } else {
            warn!("tenant {tenant_id} has attaching mark file, but pageserver has no remote storage configured");
            Tenant::create_broken_tenant(
                conf,
                tenant_id,
                "attaching mark file present but no remote storage configured".to_string(),
            )
        }
    } else {
        info!("tenant {tenant_id} is assumed to be loadable, starting load operation");
        // Start loading the tenant into memory. It will initially be in Loading state.
        Tenant::spawn_load(conf, tenant_id, broker_client, remote_storage, ctx)
    };
    Ok(tenant)
}

///
/// Shut down all tenants. This runs as part of pageserver shutdown.
///
/// NB: We leave the tenants in the map, so that they remain accessible through
/// the management API until we shut it down. If we removed the shut-down tenants
/// from the tenants map, the management API would return 404 for these tenants,
/// because TenantsMap::get() now returns `None`.
/// That could be easily misinterpreted by control plane, the consumer of the
/// management API. For example, it could attach the tenant on a different pageserver.
/// We would then be in split-brain once this pageserver restarts.
pub async fn shutdown_all_tenants() {
    // Prevent new tenants from being created.
    let tenants_to_shut_down = {
        let mut m = TENANTS.write().await;
        match &mut *m {
            TenantsMap::Initializing => {
                *m = TenantsMap::ShuttingDown(HashMap::default());
                info!("tenants map is empty");
                return;
            }
            TenantsMap::Open(tenants) => {
                let tenants_clone = tenants.clone();
                *m = TenantsMap::ShuttingDown(std::mem::take(tenants));
                tenants_clone
            }
            TenantsMap::ShuttingDown(_) => {
                error!("already shutting down, this function isn't supposed to be called more than once");
                return;
            }
        }
    };

    let mut tenants_to_freeze_and_flush = Vec::with_capacity(tenants_to_shut_down.len());
    for (_, tenant) in tenants_to_shut_down {
        if tenant.is_active() {
            // updates tenant state, forbidding new GC and compaction iterations from starting
            tenant.set_stopping();
            tenants_to_freeze_and_flush.push(tenant);
        }
    }

    // Shut down all existing walreceiver connections and stop accepting the new ones.
    task_mgr::shutdown_tasks(Some(TaskKind::WalReceiverManager), None, None).await;

    // Ok, no background tasks running anymore. Flush any remaining data in
    // memory to disk.
    //
    // We assume that any incoming connections that might request pages from
    // the tenant have already been terminated by the caller, so there
    // should be no more activity in any of the repositories.
    //
    // On error, log it but continue with the shutdown for other tenants.
    for tenant in tenants_to_freeze_and_flush {
        let tenant_id = tenant.tenant_id();
        debug!("shutdown tenant {tenant_id}");

        if let Err(err) = tenant.freeze_and_flush().await {
            error!("Could not checkpoint tenant {tenant_id} during shutdown: {err:?}");
        }
    }
}

pub async fn create_tenant(
    conf: &'static PageServerConf,
    tenant_conf: TenantConfOpt,
    tenant_id: TenantId,
    broker_client: storage_broker::BrokerClientChannel,
    remote_storage: Option<GenericRemoteStorage>,
    ctx: &RequestContext,
) -> Result<Arc<Tenant>, TenantMapInsertError> {
    let func = || {
        // We're holding the tenants lock in write mode while doing local IO.
        // If this section ever becomes contentious, introduce a new `TenantState::Creating`
        // and do the work in that state.
        let tenant_directory = super::create_tenant_files(
            conf,
            tenant_conf,
            tenant_id,
            CreateTenantFilesMode::Create,
        )?;

        let guard_fs = scopeguard::guard((), |_| {
            if let Err(e) = std::fs::remove_dir_all(&tenant_directory) {
                // log the error but not throwing it somewhere
                warn!("failed to cleanup when tenant {tenant_id} fails to start: {e}");
            }
        });

        let created_tenant =
<<<<<<< HEAD
            schedule_local_tenant_processing(conf, &tenant_directory, remote_storage, ctx)?;
        let created_tenant = scopeguard::guard(created_tenant, |tenant| {
            // As we might have removed the directory, the tenant should directly go into the broken state.
            tenant.set_broken("failed to create".into());
        });

        fail::fail_point!("tenant-create-fail", |_| {
            anyhow::bail!("failpoint: tenant-create-fail");
        });
=======
            schedule_local_tenant_processing(conf, &tenant_directory, broker_client, remote_storage, ctx)?;
        // TODO: tenant object & its background loops remain, untracked in tenant map, if we fail here.
        //      See https://github.com/neondatabase/neon/issues/4233
>>>>>>> be177f82

        let crated_tenant_id = created_tenant.tenant_id();
        anyhow::ensure!(
            tenant_id == crated_tenant_id,
            "loaded created tenant has unexpected tenant id (expect {tenant_id} != actual {crated_tenant_id})",
        );

        // Ok, we're good. Disarm the cleanup scopeguards and return the tenant.
        ScopeGuard::into_inner(guard_fs);
        Ok(ScopeGuard::into_inner(created_tenant))
    };
    tenant_map_insert(tenant_id, func).await
}

#[derive(Debug, thiserror::Error)]
pub enum SetNewTenantConfigError {
    #[error(transparent)]
    GetTenant(#[from] GetTenantError),
    #[error(transparent)]
    Persist(anyhow::Error),
}

pub async fn set_new_tenant_config(
    conf: &'static PageServerConf,
    new_tenant_conf: TenantConfOpt,
    tenant_id: TenantId,
) -> Result<(), SetNewTenantConfigError> {
    info!("configuring tenant {tenant_id}");
    let tenant = get_tenant(tenant_id, true).await?;

    let tenant_config_path = conf.tenant_config_path(tenant_id);
    Tenant::persist_tenant_config(
        &tenant.tenant_id(),
        &tenant_config_path,
        new_tenant_conf,
        false,
    )
    .map_err(SetNewTenantConfigError::Persist)?;
    tenant.set_new_tenant_config(new_tenant_conf);
    Ok(())
}

#[derive(Debug, thiserror::Error)]
pub enum GetTenantError {
    #[error("Tenant {0} not found")]
    NotFound(TenantId),
    #[error("Tenant {0} is not active")]
    NotActive(TenantId),
}

/// Gets the tenant from the in-memory data, erroring if it's absent or is not fitting to the query.
/// `active_only = true` allows to query only tenants that are ready for operations, erroring on other kinds of tenants.
pub async fn get_tenant(
    tenant_id: TenantId,
    active_only: bool,
) -> Result<Arc<Tenant>, GetTenantError> {
    let m = TENANTS.read().await;
    let tenant = m
        .get(&tenant_id)
        .ok_or(GetTenantError::NotFound(tenant_id))?;
    if active_only && !tenant.is_active() {
        Err(GetTenantError::NotActive(tenant_id))
    } else {
        Ok(Arc::clone(tenant))
    }
}

#[derive(Debug, thiserror::Error)]
pub enum DeleteTimelineError {
    #[error("Tenant {0}")]
    Tenant(#[from] GetTenantError),

    #[error("Timeline {0}")]
    Timeline(#[from] crate::tenant::DeleteTimelineError),
}

pub async fn delete_timeline(
    tenant_id: TenantId,
    timeline_id: TimelineId,
    ctx: &RequestContext,
) -> Result<(), DeleteTimelineError> {
    let tenant = get_tenant(tenant_id, true).await?;
    tenant.delete_timeline(timeline_id, ctx).await?;
    Ok(())
}

#[derive(Debug, thiserror::Error)]
pub enum TenantStateError {
    #[error("Tenant {0} not found")]
    NotFound(TenantId),
    #[error("Tenant {0} is stopping")]
    IsStopping(TenantId),
    #[error("Tenant {0} is not active")]
    NotActive(TenantId),
    #[error(transparent)]
    Other(#[from] anyhow::Error),
}

pub async fn detach_tenant(
    conf: &'static PageServerConf,
    tenant_id: TenantId,
    detach_ignored: bool,
) -> Result<(), TenantStateError> {
    let local_files_cleanup_operation = |tenant_id_to_clean| async move {
        let local_tenant_directory = conf.tenant_path(&tenant_id_to_clean);
        fs::remove_dir_all(&local_tenant_directory)
            .await
            .with_context(|| {
                format!("local tenant directory {local_tenant_directory:?} removal")
            })?;
        Ok(())
    };

    let removal_result =
        remove_tenant_from_memory(tenant_id, local_files_cleanup_operation(tenant_id)).await;

    // Ignored tenants are not present in memory and will bail the removal from memory operation.
    // Before returning the error, check for ignored tenant removal case — we only need to clean its local files then.
    if detach_ignored && matches!(removal_result, Err(TenantStateError::NotFound(_))) {
        let tenant_ignore_mark = conf.tenant_ignore_mark_file_path(tenant_id);
        if tenant_ignore_mark.exists() {
            info!("Detaching an ignored tenant");
            local_files_cleanup_operation(tenant_id)
                .await
                .with_context(|| format!("Ignored tenant {tenant_id} local files cleanup"))?;
            return Ok(());
        }
    }

    removal_result
}

pub async fn load_tenant(
    conf: &'static PageServerConf,
    tenant_id: TenantId,
    broker_client: storage_broker::BrokerClientChannel,
    remote_storage: Option<GenericRemoteStorage>,
    ctx: &RequestContext,
) -> Result<(), TenantMapInsertError> {
    tenant_map_insert(tenant_id, || {
        let tenant_path = conf.tenant_path(&tenant_id);
        let tenant_ignore_mark = conf.tenant_ignore_mark_file_path(tenant_id);
        if tenant_ignore_mark.exists() {
            std::fs::remove_file(&tenant_ignore_mark)
                .with_context(|| format!("Failed to remove tenant ignore mark {tenant_ignore_mark:?} during tenant loading"))?;
        }

        let new_tenant = schedule_local_tenant_processing(conf, &tenant_path, broker_client, remote_storage, ctx)
            .with_context(|| {
                format!("Failed to schedule tenant processing in path {tenant_path:?}")
            })?;

        Ok(new_tenant)
    }).await?;
    Ok(())
}

pub async fn ignore_tenant(
    conf: &'static PageServerConf,
    tenant_id: TenantId,
) -> Result<(), TenantStateError> {
    remove_tenant_from_memory(tenant_id, async {
        let ignore_mark_file = conf.tenant_ignore_mark_file_path(tenant_id);
        fs::File::create(&ignore_mark_file)
            .await
            .context("Failed to create ignore mark file")
            .and_then(|_| {
                crashsafe::fsync_file_and_parent(&ignore_mark_file)
                    .context("Failed to fsync ignore mark file")
            })
            .with_context(|| format!("Failed to crate ignore mark for tenant {tenant_id}"))?;
        Ok(())
    })
    .await
}

#[derive(Debug, thiserror::Error)]
pub enum TenantMapListError {
    #[error("tenant map is still initiailizing")]
    Initializing,
}

///
/// Get list of tenants, for the mgmt API
///
pub async fn list_tenants() -> Result<Vec<(TenantId, TenantState)>, TenantMapListError> {
    let tenants = TENANTS.read().await;
    let m = match &*tenants {
        TenantsMap::Initializing => return Err(TenantMapListError::Initializing),
        TenantsMap::Open(m) | TenantsMap::ShuttingDown(m) => m,
    };
    Ok(m.iter()
        .map(|(id, tenant)| (*id, tenant.current_state()))
        .collect())
}

/// Execute Attach mgmt API command.
///
/// Downloading all the tenant data is performed in the background, this merely
/// spawns the background task and returns quickly.
pub async fn attach_tenant(
    conf: &'static PageServerConf,
    tenant_id: TenantId,
    tenant_conf: TenantConfOpt,
    broker_client: storage_broker::BrokerClientChannel,
    remote_storage: GenericRemoteStorage,
    ctx: &RequestContext,
) -> Result<(), TenantMapInsertError> {
    let func = || {
        let tenant_dir =
            create_tenant_files(conf, tenant_conf, tenant_id, CreateTenantFilesMode::Attach)?;

        let guard_fs = scopeguard::guard((), |_| {
            if let Err(e) = std::fs::remove_dir_all(&tenant_dir) {
                // log the error but not throwing it somewhere
                warn!("failed to cleanup when tenant {tenant_id} fails to start: {e}");
            }
        });

        // Without the attach marker, schedule_local_tenant_processing will treat the attached tenant as fully attached
        let marker_file_exists = conf
            .tenant_attaching_mark_file_path(&tenant_id)
            .try_exists()
            .context("check for attach marker file existence")?;
        anyhow::ensure!(
            marker_file_exists,
            "create_tenant_files should have created the attach marker file"
        );

<<<<<<< HEAD
        let attached_tenant =
            schedule_local_tenant_processing(conf, &tenant_dir, Some(remote_storage), ctx)?;
        let attached_tenant = scopeguard::guard(attached_tenant, |tenant| {
            // As we might have removed the directory, the tenant should directly go into the broken state.
            tenant.set_broken("failed to attach".into());
        });
=======
        let attached_tenant = schedule_local_tenant_processing(conf, &tenant_dir, broker_client, Some(remote_storage), ctx)?;
        // TODO: tenant object & its background loops remain, untracked in tenant map, if we fail here.
        //      See https://github.com/neondatabase/neon/issues/4233
>>>>>>> be177f82

        let attached_tenant_id = attached_tenant.tenant_id();
        anyhow::ensure!(
            tenant_id == attached_tenant_id,
            "loaded created tenant has unexpected tenant id (expect {tenant_id} != actual {attached_tenant_id})",
        );

        // Ok, we're good. Disarm the cleanup scopeguards and return the tenant.
        ScopeGuard::into_inner(guard_fs);
        Ok(ScopeGuard::into_inner(attached_tenant))
    };

    tenant_map_insert(tenant_id, func).await?;
    Ok(())
}

#[derive(Debug, thiserror::Error)]
pub enum TenantMapInsertError {
    #[error("tenant map is still initializing")]
    StillInitializing,
    #[error("tenant map is shutting down")]
    ShuttingDown,
    #[error("tenant {0} already exists, state: {1:?}")]
    TenantAlreadyExists(TenantId, TenantState),
    #[error(transparent)]
    Closure(#[from] anyhow::Error),
}

/// Give the given closure access to the tenants map entry for the given `tenant_id`, iff that
/// entry is vacant. The closure is responsible for creating the tenant object and inserting
/// it into the tenants map through the vacnt entry that it receives as argument.
///
/// NB: the closure should return quickly because the current implementation of tenants map
/// serializes access through an `RwLock`.
async fn tenant_map_insert<F>(
    tenant_id: TenantId,
    insert_fn: F,
) -> Result<Arc<Tenant>, TenantMapInsertError>
where
    F: FnOnce() -> anyhow::Result<Arc<Tenant>>,
{
    let mut guard = TENANTS.write().await;
    let m = match &mut *guard {
        TenantsMap::Initializing => return Err(TenantMapInsertError::StillInitializing),
        TenantsMap::ShuttingDown(_) => return Err(TenantMapInsertError::ShuttingDown),
        TenantsMap::Open(m) => m,
    };
    match m.entry(tenant_id) {
        hash_map::Entry::Occupied(e) => Err(TenantMapInsertError::TenantAlreadyExists(
            tenant_id,
            e.get().current_state(),
        )),
        hash_map::Entry::Vacant(v) => match insert_fn() {
            Ok(tenant) => {
                v.insert(tenant.clone());
                Ok(tenant)
            }
            Err(e) => Err(TenantMapInsertError::Closure(e)),
        },
    }
}

/// Stops and removes the tenant from memory, if it's not [`TenantState::Stopping`] already, bails otherwise.
/// Allows to remove other tenant resources manually, via `tenant_cleanup`.
/// If the cleanup fails, tenant will stay in memory in [`TenantState::Broken`] state, and another removal
/// operation would be needed to remove it.
async fn remove_tenant_from_memory<V, F>(
    tenant_id: TenantId,
    tenant_cleanup: F,
) -> Result<V, TenantStateError>
where
    F: std::future::Future<Output = anyhow::Result<V>>,
{
    // It's important to keep the tenant in memory after the final cleanup, to avoid cleanup races.
    // The exclusive lock here ensures we don't miss the tenant state updates before trying another removal.
    // tenant-wde cleanup operations may take some time (removing the entire tenant directory), we want to
    // avoid holding the lock for the entire process.
    {
        let tenants_accessor = TENANTS.write().await;
        match tenants_accessor.get(&tenant_id) {
            Some(tenant) => match tenant.current_state() {
                TenantState::Attaching
                | TenantState::Loading
                | TenantState::Broken { .. }
                | TenantState::Active => tenant.set_stopping(),
                TenantState::Stopping => return Err(TenantStateError::IsStopping(tenant_id)),
            },
            None => return Err(TenantStateError::NotFound(tenant_id)),
        }
    }

    // shutdown all tenant and timeline tasks: gc, compaction, page service)
    // No new tasks will be started for this tenant because it's in `Stopping` state.
    // Hence, once we're done here, the `tenant_cleanup` callback can mutate tenant on-disk state freely.
    task_mgr::shutdown_tasks(None, Some(tenant_id), None).await;

    match tenant_cleanup
        .await
        .with_context(|| format!("Failed to run cleanup for tenant {tenant_id}"))
    {
        Ok(hook_value) => {
            let mut tenants_accessor = TENANTS.write().await;
            if tenants_accessor.remove(&tenant_id).is_none() {
                warn!("Tenant {tenant_id} got removed from memory before operation finished");
            }
            Ok(hook_value)
        }
        Err(e) => {
            let tenants_accessor = TENANTS.read().await;
            match tenants_accessor.get(&tenant_id) {
                Some(tenant) => {
                    tenant.set_broken(e.to_string());
                }
                None => {
                    warn!("Tenant {tenant_id} got removed from memory");
                    return Err(TenantStateError::NotFound(tenant_id));
                }
            }
            Err(TenantStateError::Other(e))
        }
    }
}

use {
    crate::repository::GcResult, pageserver_api::models::TimelineGcRequest,
    utils::http::error::ApiError,
};

pub async fn immediate_gc(
    tenant_id: TenantId,
    timeline_id: TimelineId,
    gc_req: TimelineGcRequest,
    ctx: &RequestContext,
) -> Result<tokio::sync::oneshot::Receiver<Result<GcResult, anyhow::Error>>, ApiError> {
    let guard = TENANTS.read().await;
    let tenant = guard
        .get(&tenant_id)
        .map(Arc::clone)
        .with_context(|| format!("tenant {tenant_id}"))
        .map_err(ApiError::NotFound)?;

    let gc_horizon = gc_req.gc_horizon.unwrap_or_else(|| tenant.get_gc_horizon());
    // Use tenant's pitr setting
    let pitr = tenant.get_pitr_interval();

    // Run in task_mgr to avoid race with tenant_detach operation
    let ctx = ctx.detached_child(TaskKind::GarbageCollector, DownloadBehavior::Download);
    let (task_done, wait_task_done) = tokio::sync::oneshot::channel();
    task_mgr::spawn(
        &tokio::runtime::Handle::current(),
        TaskKind::GarbageCollector,
        Some(tenant_id),
        Some(timeline_id),
        &format!("timeline_gc_handler garbage collection run for tenant {tenant_id} timeline {timeline_id}"),
        false,
        async move {
            fail::fail_point!("immediate_gc_task_pre");
            let result = tenant
                .gc_iteration(Some(timeline_id), gc_horizon, pitr, &ctx)
                .instrument(info_span!("manual_gc", tenant = %tenant_id, timeline = %timeline_id))
                .await;
                // FIXME: `gc_iteration` can return an error for multiple reasons; we should handle it
                // better once the types support it.
            match task_done.send(result) {
                Ok(_) => (),
                Err(result) => error!("failed to send gc result: {result:?}"),
            }
            Ok(())
        }
    );

    // drop the guard until after we've spawned the task so that timeline shutdown will wait for the task
    drop(guard);

    Ok(wait_task_done)
}

#[cfg(feature = "testing")]
pub async fn immediate_compact(
    tenant_id: TenantId,
    timeline_id: TimelineId,
    ctx: &RequestContext,
) -> Result<tokio::sync::oneshot::Receiver<anyhow::Result<()>>, ApiError> {
    let guard = TENANTS.read().await;

    let tenant = guard
        .get(&tenant_id)
        .map(Arc::clone)
        .with_context(|| format!("tenant {tenant_id}"))
        .map_err(ApiError::NotFound)?;

    let timeline = tenant
        .get_timeline(timeline_id, true)
        .map_err(ApiError::NotFound)?;

    // Run in task_mgr to avoid race with tenant_detach operation
    let ctx = ctx.detached_child(TaskKind::Compaction, DownloadBehavior::Download);
    let (task_done, wait_task_done) = tokio::sync::oneshot::channel();
    task_mgr::spawn(
        &tokio::runtime::Handle::current(),
        TaskKind::Compaction,
        Some(tenant_id),
        Some(timeline_id),
        &format!(
            "timeline_compact_handler compaction run for tenant {tenant_id} timeline {timeline_id}"
        ),
        false,
        async move {
            let result = timeline
                .compact(&ctx)
                .instrument(
                    info_span!("manual_compact", tenant = %tenant_id, timeline = %timeline_id),
                )
                .await;

            match task_done.send(result) {
                Ok(_) => (),
                Err(result) => error!("failed to send compaction result: {result:?}"),
            }
            Ok(())
        },
    );

    // drop the guard until after we've spawned the task so that timeline shutdown will wait for the task
    drop(guard);

    Ok(wait_task_done)
}<|MERGE_RESOLUTION|>--- conflicted
+++ resolved
@@ -302,8 +302,7 @@
         });
 
         let created_tenant =
-<<<<<<< HEAD
-            schedule_local_tenant_processing(conf, &tenant_directory, remote_storage, ctx)?;
+            schedule_local_tenant_processing(conf, &tenant_directory, broker_client, remote_storage, ctx)?;
         let created_tenant = scopeguard::guard(created_tenant, |tenant| {
             // As we might have removed the directory, the tenant should directly go into the broken state.
             tenant.set_broken("failed to create".into());
@@ -312,11 +311,6 @@
         fail::fail_point!("tenant-create-fail", |_| {
             anyhow::bail!("failpoint: tenant-create-fail");
         });
-=======
-            schedule_local_tenant_processing(conf, &tenant_directory, broker_client, remote_storage, ctx)?;
-        // TODO: tenant object & its background loops remain, untracked in tenant map, if we fail here.
-        //      See https://github.com/neondatabase/neon/issues/4233
->>>>>>> be177f82
 
         let crated_tenant_id = created_tenant.tenant_id();
         anyhow::ensure!(
@@ -546,18 +540,12 @@
             "create_tenant_files should have created the attach marker file"
         );
 
-<<<<<<< HEAD
         let attached_tenant =
-            schedule_local_tenant_processing(conf, &tenant_dir, Some(remote_storage), ctx)?;
+            schedule_local_tenant_processing(conf, &tenant_dir, broker_client, Some(remote_storage), ctx)?;
         let attached_tenant = scopeguard::guard(attached_tenant, |tenant| {
             // As we might have removed the directory, the tenant should directly go into the broken state.
             tenant.set_broken("failed to attach".into());
         });
-=======
-        let attached_tenant = schedule_local_tenant_processing(conf, &tenant_dir, broker_client, Some(remote_storage), ctx)?;
-        // TODO: tenant object & its background loops remain, untracked in tenant map, if we fail here.
-        //      See https://github.com/neondatabase/neon/issues/4233
->>>>>>> be177f82
 
         let attached_tenant_id = attached_tenant.tenant_id();
         anyhow::ensure!(
