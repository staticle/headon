//!
//! VirtualFile is like a normal File, but it's not bound directly to
//! a file descriptor. Instead, the file is opened when it's read from,
//! and if too many files are open globally in the system, least-recently
//! used ones are closed.
//!
//! To track which files have been recently used, we use the clock algorithm
//! with a 'recently_used' flag on each slot.
//!
//! This is similar to PostgreSQL's virtual file descriptor facility in
//! src/backend/storage/file/fd.c
//!
use crate::context::RequestContext;
use crate::metrics::{StorageIoOperation, STORAGE_IO_SIZE, STORAGE_IO_TIME_METRIC};

use crate::page_cache::PageWriteGuard;
use crate::tenant::TENANTS_SEGMENT_NAME;
use camino::{Utf8Path, Utf8PathBuf};
use once_cell::sync::OnceCell;
use pageserver_api::shard::TenantShardId;
use std::fs::File;
use std::io::{Error, ErrorKind, Seek, SeekFrom};
use tokio_epoll_uring::{BoundedBuf, IoBuf, IoBufMut, Slice};

use std::os::fd::{AsRawFd, FromRawFd, IntoRawFd, OwnedFd, RawFd};
use std::sync::atomic::{AtomicBool, AtomicUsize, Ordering};
use tokio::sync::{RwLock, RwLockReadGuard, RwLockWriteGuard};
use tokio::time::Instant;

pub use pageserver_api::models::virtual_file as api;
pub(crate) mod io_engine;
pub use io_engine::feature_test as io_engine_feature_test;
pub use io_engine::FeatureTestResult as IoEngineFeatureTestResult;
mod metadata;
mod open_options;
pub(crate) use io_engine::IoEngineKind;
pub(crate) use metadata::Metadata;
pub(crate) use open_options::*;

<<<<<<< HEAD
use self::owned_buffers_io::write::OwnedAsyncWriter;

=======
#[cfg_attr(not(target_os = "linux"), allow(dead_code))]
>>>>>>> 63b2060a
pub(crate) mod owned_buffers_io {
    //! Abstractions for IO with owned buffers.
    //!
    //! Not actually tied to [`crate::virtual_file`] specifically, but, it's the primary
    //! reason we need this abstraction.
    //!
    //! Over time, this could move into the `tokio-epoll-uring` crate, maybe `uring-common`,
    //! but for the time being we're proving out the primitives in the neon.git repo
    //! for faster iteration.

    pub(crate) mod write;
    pub(crate) mod util {
<<<<<<< HEAD
        pub(crate) mod page_cache_priming_writer;
=======
>>>>>>> 63b2060a
        pub(crate) mod size_tracking_writer;
    }
}

///
/// A virtual file descriptor. You can use this just like std::fs::File, but internally
/// the underlying file is closed if the system is low on file descriptors,
/// and re-opened when it's accessed again.
///
/// Like with std::fs::File, multiple threads can read/write the file concurrently,
/// holding just a shared reference the same VirtualFile, using the read_at() / write_at()
/// functions from the FileExt trait. But the functions from the Read/Write/Seek traits
/// require a mutable reference, because they modify the "current position".
///
/// Each VirtualFile has a physical file descriptor in the global OPEN_FILES array, at the
/// slot that 'handle points to, if the underlying file is currently open. If it's not
/// currently open, the 'handle' can still point to the slot where it was last kept. The
/// 'tag' field is used to detect whether the handle still is valid or not.
///
#[derive(Debug)]
pub struct VirtualFile {
    /// Lazy handle to the global file descriptor cache. The slot that this points to
    /// might contain our File, or it may be empty, or it may contain a File that
    /// belongs to a different VirtualFile.
    handle: RwLock<SlotHandle>,

    /// Current file position
    pos: u64,

    /// File path and options to use to open it.
    ///
    /// Note: this only contains the options needed to re-open it. For example,
    /// if a new file is created, we only pass the create flag when it's initially
    /// opened, in the VirtualFile::create() function, and strip the flag before
    /// storing it here.
    pub path: Utf8PathBuf,
    open_options: OpenOptions,

    // These are strings becase we only use them for metrics, and those expect strings.
    // It makes no sense for us to constantly turn the `TimelineId` and `TenantId` into
    // strings.
    tenant_id: String,
    shard_id: String,
    timeline_id: String,
}

#[derive(Debug, PartialEq, Clone, Copy)]
struct SlotHandle {
    /// Index into OPEN_FILES.slots
    index: usize,

    /// Value of 'tag' in the slot. If slot's tag doesn't match, then the slot has
    /// been recycled and no longer contains the FD for this virtual file.
    tag: u64,
}

/// OPEN_FILES is the global array that holds the physical file descriptors that
/// are currently open. Each slot in the array is protected by a separate lock,
/// so that different files can be accessed independently. The lock must be held
/// in write mode to replace the slot with a different file, but a read mode
/// is enough to operate on the file, whether you're reading or writing to it.
///
/// OPEN_FILES starts in uninitialized state, and it's initialized by
/// the virtual_file::init() function. It must be called exactly once at page
/// server startup.
static OPEN_FILES: OnceCell<OpenFiles> = OnceCell::new();

struct OpenFiles {
    slots: &'static [Slot],

    /// clock arm for the clock algorithm
    next: AtomicUsize,
}

struct Slot {
    inner: RwLock<SlotInner>,

    /// has this file been used since last clock sweep?
    recently_used: AtomicBool,
}

struct SlotInner {
    /// Counter that's incremented every time a different file is stored here.
    /// To avoid the ABA problem.
    tag: u64,

    /// the underlying file
    file: Option<OwnedFd>,
}

/// Impl of [`tokio_epoll_uring::IoBuf`] and [`tokio_epoll_uring::IoBufMut`] for [`PageWriteGuard`].
struct PageWriteGuardBuf {
    page: PageWriteGuard<'static>,
    init_up_to: usize,
}
// Safety: the [`PageWriteGuard`] gives us exclusive ownership of the page cache slot,
// and the location remains stable even if [`Self`] or the [`PageWriteGuard`] is moved.
unsafe impl tokio_epoll_uring::IoBuf for PageWriteGuardBuf {
    fn stable_ptr(&self) -> *const u8 {
        self.page.as_ptr()
    }
    fn bytes_init(&self) -> usize {
        self.init_up_to
    }
    fn bytes_total(&self) -> usize {
        self.page.len()
    }
}
// Safety: see above, plus: the ownership of [`PageWriteGuard`] means exclusive access,
// hence it's safe to hand out the `stable_mut_ptr()`.
unsafe impl tokio_epoll_uring::IoBufMut for PageWriteGuardBuf {
    fn stable_mut_ptr(&mut self) -> *mut u8 {
        self.page.as_mut_ptr()
    }

    unsafe fn set_init(&mut self, pos: usize) {
        assert!(pos <= self.page.len());
        self.init_up_to = pos;
    }
}

impl OpenFiles {
    /// Find a slot to use, evicting an existing file descriptor if needed.
    ///
    /// On return, we hold a lock on the slot, and its 'tag' has been updated
    /// recently_used has been set. It's all ready for reuse.
    async fn find_victim_slot(&self) -> (SlotHandle, RwLockWriteGuard<SlotInner>) {
        //
        // Run the clock algorithm to find a slot to replace.
        //
        let num_slots = self.slots.len();
        let mut retries = 0;
        let mut slot;
        let mut slot_guard;
        let index;
        loop {
            let next = self.next.fetch_add(1, Ordering::AcqRel) % num_slots;
            slot = &self.slots[next];

            // If the recently_used flag on this slot is set, continue the clock
            // sweep. Otherwise try to use this slot. If we cannot acquire the
            // lock, also continue the clock sweep.
            //
            // We only continue in this manner for a while, though. If we loop
            // through the array twice without finding a victim, just pick the
            // next slot and wait until we can reuse it. This way, we avoid
            // spinning in the extreme case that all the slots are busy with an
            // I/O operation.
            if retries < num_slots * 2 {
                if !slot.recently_used.swap(false, Ordering::Release) {
                    if let Ok(guard) = slot.inner.try_write() {
                        slot_guard = guard;
                        index = next;
                        break;
                    }
                }
                retries += 1;
            } else {
                slot_guard = slot.inner.write().await;
                index = next;
                break;
            }
        }

        //
        // We now have the victim slot locked. If it was in use previously, close the
        // old file.
        //
        if let Some(old_file) = slot_guard.file.take() {
            // the normal path of dropping VirtualFile uses "close", use "close-by-replace" here to
            // distinguish the two.
            STORAGE_IO_TIME_METRIC
                .get(StorageIoOperation::CloseByReplace)
                .observe_closure_duration(|| drop(old_file));
        }

        // Prepare the slot for reuse and return it
        slot_guard.tag += 1;
        slot.recently_used.store(true, Ordering::Relaxed);
        (
            SlotHandle {
                index,
                tag: slot_guard.tag,
            },
            slot_guard,
        )
    }
}

/// Identify error types that should alwways terminate the process.  Other
/// error types may be elegible for retry.
pub(crate) fn is_fatal_io_error(e: &std::io::Error) -> bool {
    use nix::errno::Errno::*;
    match e.raw_os_error().map(nix::errno::from_i32) {
        Some(EIO) => {
            // Terminate on EIO because we no longer trust the device to store
            // data safely, or to uphold persistence guarantees on fsync.
            true
        }
        Some(EROFS) => {
            // Terminate on EROFS because a filesystem is usually remounted
            // readonly when it has experienced some critical issue, so the same
            // logic as EIO applies.
            true
        }
        Some(EACCES) => {
            // Terminate on EACCESS because we should always have permissions
            // for our own data dir: if we don't, then we can't do our job and
            // need administrative intervention to fix permissions.  Terminating
            // is the best way to make sure we stop cleanly rather than going
            // into infinite retry loops, and will make it clear to the outside
            // world that we need help.
            true
        }
        _ => {
            // Treat all other local file I/O errors are retryable.  This includes:
            // - ENOSPC: we stay up and wait for eviction to free some space
            // - EINVAL, EBADF, EBADFD: this is a code bug, not a filesystem/hardware issue
            // - WriteZero, Interrupted: these are used internally VirtualFile
            false
        }
    }
}

/// Call this when the local filesystem gives us an error with an external
/// cause: this includes EIO, EROFS, and EACCESS: all these indicate either
/// bad storage or bad configuration, and we can't fix that from inside
/// a running process.
pub(crate) fn on_fatal_io_error(e: &std::io::Error, context: &str) -> ! {
    tracing::error!("Fatal I/O error: {e}: {context})");
    std::process::abort();
}

pub(crate) trait MaybeFatalIo<T> {
    fn maybe_fatal_err(self, context: &str) -> std::io::Result<T>;
    fn fatal_err(self, context: &str) -> T;
}

impl<T> MaybeFatalIo<T> for std::io::Result<T> {
    /// Terminate the process if the result is an error of a fatal type, else pass it through
    ///
    /// This is appropriate for writes, where we typically want to die on EIO/ACCES etc, but
    /// not on ENOSPC.
    fn maybe_fatal_err(self, context: &str) -> std::io::Result<T> {
        if let Err(e) = &self {
            if is_fatal_io_error(e) {
                on_fatal_io_error(e, context);
            }
        }
        self
    }

    /// Terminate the process on any I/O error.
    ///
    /// This is appropriate for reads on files that we know exist: they should always work.
    fn fatal_err(self, context: &str) -> T {
        match self {
            Ok(v) => v,
            Err(e) => {
                on_fatal_io_error(&e, context);
            }
        }
    }
}

/// Observe duration for the given storage I/O operation
///
/// Unlike `observe_closure_duration`, this supports async,
/// where "support" means that we measure wall clock time.
macro_rules! observe_duration {
    ($op:expr, $($body:tt)*) => {{
        let instant = Instant::now();
        let result = $($body)*;
        let elapsed = instant.elapsed().as_secs_f64();
        STORAGE_IO_TIME_METRIC
            .get($op)
            .observe(elapsed);
        result
    }}
}

macro_rules! with_file {
    ($this:expr, $op:expr, | $ident:ident | $($body:tt)*) => {{
        let $ident = $this.lock_file().await?;
        observe_duration!($op, $($body)*)
    }};
    ($this:expr, $op:expr, | mut $ident:ident | $($body:tt)*) => {{
        let mut $ident = $this.lock_file().await?;
        observe_duration!($op, $($body)*)
    }};
}

impl VirtualFile {
    /// Open a file in read-only mode. Like File::open.
    pub async fn open(path: &Utf8Path) -> Result<VirtualFile, std::io::Error> {
        Self::open_with_options(path, OpenOptions::new().read(true)).await
    }

    /// Create a new file for writing. If the file exists, it will be truncated.
    /// Like File::create.
    pub async fn create(path: &Utf8Path) -> Result<VirtualFile, std::io::Error> {
        Self::open_with_options(
            path,
            OpenOptions::new().write(true).create(true).truncate(true),
        )
        .await
    }

    /// Open a file with given options.
    ///
    /// Note: If any custom flags were set in 'open_options' through OpenOptionsExt,
    /// they will be applied also when the file is subsequently re-opened, not only
    /// on the first time. Make sure that's sane!
    pub async fn open_with_options(
        path: &Utf8Path,
        open_options: &OpenOptions,
    ) -> Result<VirtualFile, std::io::Error> {
        let path_str = path.to_string();
        let parts = path_str.split('/').collect::<Vec<&str>>();
        let (tenant_id, shard_id, timeline_id) =
            if parts.len() > 5 && parts[parts.len() - 5] == TENANTS_SEGMENT_NAME {
                let tenant_shard_part = parts[parts.len() - 4];
                let (tenant_id, shard_id) = match tenant_shard_part.parse::<TenantShardId>() {
                    Ok(tenant_shard_id) => (
                        tenant_shard_id.tenant_id.to_string(),
                        format!("{}", tenant_shard_id.shard_slug()),
                    ),
                    Err(_) => {
                        // Malformed path: this ID is just for observability, so tolerate it
                        // and pass through
                        (tenant_shard_part.to_string(), "*".to_string())
                    }
                };
                (tenant_id, shard_id, parts[parts.len() - 2].to_string())
            } else {
                ("*".to_string(), "*".to_string(), "*".to_string())
            };
        let (handle, mut slot_guard) = get_open_files().find_victim_slot().await;

        // NB: there is also StorageIoOperation::OpenAfterReplace which is for the case
        // where our caller doesn't get to use the returned VirtualFile before its
        // slot gets re-used by someone else.
        let file = observe_duration!(StorageIoOperation::Open, {
            open_options.open(path.as_std_path()).await?
        });

        // Strip all options other than read and write.
        //
        // It would perhaps be nicer to check just for the read and write flags
        // explicitly, but OpenOptions doesn't contain any functions to read flags,
        // only to set them.
        let mut reopen_options = open_options.clone();
        reopen_options.create(false);
        reopen_options.create_new(false);
        reopen_options.truncate(false);

        let vfile = VirtualFile {
            handle: RwLock::new(handle),
            pos: 0,
            path: path.to_path_buf(),
            open_options: reopen_options,
            tenant_id,
            shard_id,
            timeline_id,
        };

        // TODO: Under pressure, it's likely the slot will get re-used and
        // the underlying file closed before they get around to using it.
        // => https://github.com/neondatabase/neon/issues/6065
        slot_guard.file.replace(file);

        Ok(vfile)
    }

    /// Async version of [`::utils::crashsafe::overwrite`].
    ///
    /// # NB:
    ///
    /// Doesn't actually use the [`VirtualFile`] file descriptor cache, but,
    /// it did at an earlier time.
    /// And it will use this module's [`io_engine`] in the near future, so, leaving it here.
    pub async fn crashsafe_overwrite<B: BoundedBuf<Buf = Buf> + Send, Buf: IoBuf + Send>(
        final_path: Utf8PathBuf,
        tmp_path: Utf8PathBuf,
        content: B,
    ) -> std::io::Result<()> {
        // TODO: use tokio_epoll_uring if configured as `io_engine`.
        // See https://github.com/neondatabase/neon/issues/6663

        tokio::task::spawn_blocking(move || {
            let slice_storage;
            let content_len = content.bytes_init();
            let content = if content.bytes_init() > 0 {
                slice_storage = Some(content.slice(0..content_len));
                slice_storage.as_deref().expect("just set it to Some()")
            } else {
                &[]
            };
            utils::crashsafe::overwrite(&final_path, &tmp_path, content)
        })
        .await
        .expect("blocking task is never aborted")
    }

    /// Call File::sync_all() on the underlying File.
    pub async fn sync_all(&self) -> Result<(), Error> {
        with_file!(self, StorageIoOperation::Fsync, |file_guard| {
            let (_file_guard, res) = io_engine::get().sync_all(file_guard).await;
            res
        })
    }

    /// Call File::sync_data() on the underlying File.
    pub async fn sync_data(&self) -> Result<(), Error> {
        with_file!(self, StorageIoOperation::Fsync, |file_guard| {
            let (_file_guard, res) = io_engine::get().sync_data(file_guard).await;
            res
        })
    }

    pub async fn metadata(&self) -> Result<Metadata, Error> {
        with_file!(self, StorageIoOperation::Metadata, |file_guard| {
            let (_file_guard, res) = io_engine::get().metadata(file_guard).await;
            res
        })
    }

    /// Helper function internal to `VirtualFile` that looks up the underlying File,
    /// opens it and evicts some other File if necessary. The passed parameter is
    /// assumed to be a function available for the physical `File`.
    ///
    /// We are doing it via a macro as Rust doesn't support async closures that
    /// take on parameters with lifetimes.
    async fn lock_file(&self) -> Result<FileGuard, Error> {
        let open_files = get_open_files();

        let mut handle_guard = {
            // Read the cached slot handle, and see if the slot that it points to still
            // contains our File.
            //
            // We only need to hold the handle lock while we read the current handle. If
            // another thread closes the file and recycles the slot for a different file,
            // we will notice that the handle we read is no longer valid and retry.
            let mut handle = *self.handle.read().await;
            loop {
                // Check if the slot contains our File
                {
                    let slot = &open_files.slots[handle.index];
                    let slot_guard = slot.inner.read().await;
                    if slot_guard.tag == handle.tag && slot_guard.file.is_some() {
                        // Found a cached file descriptor.
                        slot.recently_used.store(true, Ordering::Relaxed);
                        return Ok(FileGuard { slot_guard });
                    }
                }

                // The slot didn't contain our File. We will have to open it ourselves,
                // but before that, grab a write lock on handle in the VirtualFile, so
                // that no other thread will try to concurrently open the same file.
                let handle_guard = self.handle.write().await;

                // If another thread changed the handle while we were not holding the lock,
                // then the handle might now be valid again. Loop back to retry.
                if *handle_guard != handle {
                    handle = *handle_guard;
                    continue;
                }
                break handle_guard;
            }
        };

        // We need to open the file ourselves. The handle in the VirtualFile is
        // now locked in write-mode. Find a free slot to put it in.
        let (handle, mut slot_guard) = open_files.find_victim_slot().await;

        // Re-open the physical file.
        // NB: we use StorageIoOperation::OpenAferReplace for this to distinguish this
        // case from StorageIoOperation::Open. This helps with identifying thrashing
        // of the virtual file descriptor cache.
        let file = observe_duration!(StorageIoOperation::OpenAfterReplace, {
            self.open_options.open(self.path.as_std_path()).await?
        });

        // Store the File in the slot and update the handle in the VirtualFile
        // to point to it.
        slot_guard.file.replace(file);

        *handle_guard = handle;

        return Ok(FileGuard {
            slot_guard: slot_guard.downgrade(),
        });
    }

    pub fn remove(self) {
        let path = self.path.clone();
        drop(self);
        std::fs::remove_file(path).expect("failed to remove the virtual file");
    }

    pub async fn seek(&mut self, pos: SeekFrom) -> Result<u64, Error> {
        match pos {
            SeekFrom::Start(offset) => {
                self.pos = offset;
            }
            SeekFrom::End(offset) => {
                self.pos = with_file!(self, StorageIoOperation::Seek, |mut file_guard| file_guard
                    .with_std_file_mut(|std_file| std_file.seek(SeekFrom::End(offset))))?
            }
            SeekFrom::Current(offset) => {
                let pos = self.pos as i128 + offset as i128;
                if pos < 0 {
                    return Err(Error::new(
                        ErrorKind::InvalidInput,
                        "offset would be negative",
                    ));
                }
                if pos > u64::MAX as i128 {
                    return Err(Error::new(ErrorKind::InvalidInput, "offset overflow"));
                }
                self.pos = pos as u64;
            }
        }
        Ok(self.pos)
    }

    pub async fn read_exact_at<B>(&self, buf: B, offset: u64) -> Result<B, Error>
    where
        B: IoBufMut + Send,
    {
        let (buf, res) =
            read_exact_at_impl(buf, offset, None, |buf, offset| self.read_at(buf, offset)).await;
        res.map(|()| buf)
    }

    pub async fn read_exact_at_n<B>(&self, buf: B, offset: u64, count: usize) -> Result<B, Error>
    where
        B: IoBufMut + Send,
    {
        let (buf, res) = read_exact_at_impl(buf, offset, Some(count), |buf, offset| {
            self.read_at(buf, offset)
        })
        .await;
        res.map(|()| buf)
    }

    /// Like [`Self::read_exact_at`] but for [`PageWriteGuard`].
    pub async fn read_exact_at_page(
        &self,
        page: PageWriteGuard<'static>,
        offset: u64,
    ) -> Result<PageWriteGuard<'static>, Error> {
        let buf = PageWriteGuardBuf {
            page,
            init_up_to: 0,
        };
        let res = self.read_exact_at(buf, offset).await;
        res.map(|PageWriteGuardBuf { page, .. }| page)
            .map_err(|e| Error::new(ErrorKind::Other, e))
    }

    // Copied from https://doc.rust-lang.org/1.72.0/src/std/os/unix/fs.rs.html#219-235
    pub async fn write_all_at<B: BoundedBuf<Buf = Buf>, Buf: IoBuf + Send>(
        &self,
        buf: B,
        mut offset: u64,
    ) -> (B::Buf, Result<(), Error>) {
        let buf_len = buf.bytes_init();
        if buf_len == 0 {
            return (Slice::into_inner(buf.slice_full()), Ok(()));
        }
        let mut buf = buf.slice(0..buf_len);
        while !buf.is_empty() {
            let res;
            (buf, res) = self.write_at(buf, offset).await;
            match res {
                Ok(0) => {
                    return (
                        Slice::into_inner(buf),
                        Err(Error::new(
                            std::io::ErrorKind::WriteZero,
                            "failed to write whole buffer",
                        )),
                    );
                }
                Ok(n) => {
                    buf = buf.slice(n..);
                    offset += n as u64;
                }
                Err(e) if e.kind() == std::io::ErrorKind::Interrupted => {}
                Err(e) => return (Slice::into_inner(buf), Err(e)),
            }
        }
        (Slice::into_inner(buf), Ok(()))
    }

    /// Writes `buf.slice(0..buf.bytes_init())`.
    /// Returns the IoBuf that is underlying the BoundedBuf `buf`.
    /// I.e., the returned value's `bytes_init()` method returns something different than the `bytes_init()` that was passed in.
    /// It's quite brittle and easy to mis-use, so, we return the size in the Ok() variant.
    pub async fn write_all<B: BoundedBuf<Buf = Buf>, Buf: IoBuf + Send>(
        &mut self,
        buf: B,
    ) -> (B::Buf, Result<usize, Error>) {
        let nbytes = buf.bytes_init();
        if nbytes == 0 {
            return (Slice::into_inner(buf.slice_full()), Ok(0));
        }
        let mut buf = buf.slice(0..nbytes);
        while !buf.is_empty() {
            let res;
            (buf, res) = self.write(buf).await;
            match res {
                Ok(0) => {
                    return (
                        Slice::into_inner(buf),
                        Err(Error::new(
                            std::io::ErrorKind::WriteZero,
                            "failed to write whole buffer",
                        )),
                    );
                }
                Ok(n) => {
                    buf = buf.slice(n..);
                }
                Err(ref e) if e.kind() == std::io::ErrorKind::Interrupted => {}
                Err(e) => return (Slice::into_inner(buf), Err(e)),
            }
        }
        (Slice::into_inner(buf), Ok(nbytes))
    }

    async fn write<B: IoBuf + Send>(
        &mut self,
        buf: Slice<B>,
    ) -> (Slice<B>, Result<usize, std::io::Error>) {
        let pos = self.pos;
        let (buf, res) = self.write_at(buf, pos).await;
        let n = match res {
            Ok(n) => n,
            Err(e) => return (buf, Err(e)),
        };
        self.pos += n as u64;
        (buf, Ok(n))
    }

    pub(crate) async fn read_at<B>(&self, buf: B, offset: u64) -> (B, Result<usize, Error>)
    where
        B: tokio_epoll_uring::BoundedBufMut + Send,
    {
        let file_guard = match self.lock_file().await {
            Ok(file_guard) => file_guard,
            Err(e) => return (buf, Err(e)),
        };

        observe_duration!(StorageIoOperation::Read, {
            let ((_file_guard, buf), res) = io_engine::get().read_at(file_guard, offset, buf).await;
            if let Ok(size) = res {
                STORAGE_IO_SIZE
                    .with_label_values(&[
                        "read",
                        &self.tenant_id,
                        &self.shard_id,
                        &self.timeline_id,
                    ])
                    .add(size as i64);
            }
            (buf, res)
        })
    }

    async fn write_at<B: IoBuf + Send>(
        &self,
        buf: Slice<B>,
        offset: u64,
    ) -> (Slice<B>, Result<usize, Error>) {
        let file_guard = match self.lock_file().await {
            Ok(file_guard) => file_guard,
            Err(e) => return (buf, Err(e)),
        };
        observe_duration!(StorageIoOperation::Write, {
            let ((_file_guard, buf), result) =
                io_engine::get().write_at(file_guard, offset, buf).await;
            if let Ok(size) = result {
                STORAGE_IO_SIZE
                    .with_label_values(&[
                        "write",
                        &self.tenant_id,
                        &self.shard_id,
                        &self.timeline_id,
                    ])
                    .add(size as i64);
            }
            (buf, result)
        })
    }
}

// Adapted from https://doc.rust-lang.org/1.72.0/src/std/os/unix/fs.rs.html#117-135
pub async fn read_exact_at_impl<B, F, Fut>(
    buf: B,
    mut offset: u64,
    count: Option<usize>,
    mut read_at: F,
) -> (B, std::io::Result<()>)
where
    B: IoBufMut + Send,
    F: FnMut(tokio_epoll_uring::Slice<B>, u64) -> Fut,
    Fut: std::future::Future<Output = (tokio_epoll_uring::Slice<B>, std::io::Result<usize>)>,
{
    let mut buf: tokio_epoll_uring::Slice<B> = match count {
        Some(count) => {
            assert!(count <= buf.bytes_total());
            assert!(count > 0);
            buf.slice(..count) // may include uninitialized memory
        }
        None => buf.slice_full(), // includes all the uninitialized memory
    };

    while buf.bytes_total() != 0 {
        let res;
        (buf, res) = read_at(buf, offset).await;
        match res {
            Ok(0) => break,
            Ok(n) => {
                buf = buf.slice(n..);
                offset += n as u64;
            }
            Err(ref e) if e.kind() == std::io::ErrorKind::Interrupted => {}
            Err(e) => return (buf.into_inner(), Err(e)),
        }
    }
    // NB: don't use `buf.is_empty()` here; it is from the
    // `impl Deref for Slice { Target = [u8] }`; the &[u8]
    // returned by it only covers the initialized portion of `buf`.
    // Whereas we're interested in ensuring that we filled the entire
    // buffer that the user passed in.
    if buf.bytes_total() != 0 {
        (
            buf.into_inner(),
            Err(std::io::Error::new(
                std::io::ErrorKind::UnexpectedEof,
                "failed to fill whole buffer",
            )),
        )
    } else {
        assert_eq!(buf.len(), buf.bytes_total());
        (buf.into_inner(), Ok(()))
    }
}

#[cfg(test)]
mod test_read_exact_at_impl {

    use std::{collections::VecDeque, sync::Arc};

    use tokio_epoll_uring::{BoundedBuf, BoundedBufMut};

    use super::read_exact_at_impl;

    struct Expectation {
        offset: u64,
        bytes_total: usize,
        result: std::io::Result<Vec<u8>>,
    }
    struct MockReadAt {
        expectations: VecDeque<Expectation>,
    }

    impl MockReadAt {
        async fn read_at(
            &mut self,
            mut buf: tokio_epoll_uring::Slice<Vec<u8>>,
            offset: u64,
        ) -> (tokio_epoll_uring::Slice<Vec<u8>>, std::io::Result<usize>) {
            let exp = self
                .expectations
                .pop_front()
                .expect("read_at called but we have no expectations left");
            assert_eq!(exp.offset, offset);
            assert_eq!(exp.bytes_total, buf.bytes_total());
            match exp.result {
                Ok(bytes) => {
                    assert!(bytes.len() <= buf.bytes_total());
                    buf.put_slice(&bytes);
                    (buf, Ok(bytes.len()))
                }
                Err(e) => (buf, Err(e)),
            }
        }
    }

    impl Drop for MockReadAt {
        fn drop(&mut self) {
            assert_eq!(self.expectations.len(), 0);
        }
    }

    #[tokio::test]
    async fn test_basic() {
        let buf = Vec::with_capacity(5);
        let mock_read_at = Arc::new(tokio::sync::Mutex::new(MockReadAt {
            expectations: VecDeque::from(vec![Expectation {
                offset: 0,
                bytes_total: 5,
                result: Ok(vec![b'a', b'b', b'c', b'd', b'e']),
            }]),
        }));
        let (buf, res) = read_exact_at_impl(buf, 0, None, |buf, offset| {
            let mock_read_at = Arc::clone(&mock_read_at);
            async move { mock_read_at.lock().await.read_at(buf, offset).await }
        })
        .await;
        assert!(res.is_ok());
        assert_eq!(buf, vec![b'a', b'b', b'c', b'd', b'e']);
    }

    #[tokio::test]
    async fn test_with_count() {
        let buf = Vec::with_capacity(5);
        let mock_read_at = Arc::new(tokio::sync::Mutex::new(MockReadAt {
            expectations: VecDeque::from(vec![Expectation {
                offset: 0,
                bytes_total: 3,
                result: Ok(vec![b'a', b'b', b'c']),
            }]),
        }));

        let (buf, res) = read_exact_at_impl(buf, 0, Some(3), |buf, offset| {
            let mock_read_at = Arc::clone(&mock_read_at);
            async move { mock_read_at.lock().await.read_at(buf, offset).await }
        })
        .await;
        assert!(res.is_ok());
        assert_eq!(buf, vec![b'a', b'b', b'c']);
    }

    #[tokio::test]
    async fn test_empty_buf_issues_no_syscall() {
        let buf = Vec::new();
        let mock_read_at = Arc::new(tokio::sync::Mutex::new(MockReadAt {
            expectations: VecDeque::new(),
        }));
        let (_buf, res) = read_exact_at_impl(buf, 0, None, |buf, offset| {
            let mock_read_at = Arc::clone(&mock_read_at);
            async move { mock_read_at.lock().await.read_at(buf, offset).await }
        })
        .await;
        assert!(res.is_ok());
    }

    #[tokio::test]
    async fn test_two_read_at_calls_needed_until_buf_filled() {
        let buf = Vec::with_capacity(4);
        let mock_read_at = Arc::new(tokio::sync::Mutex::new(MockReadAt {
            expectations: VecDeque::from(vec![
                Expectation {
                    offset: 0,
                    bytes_total: 4,
                    result: Ok(vec![b'a', b'b']),
                },
                Expectation {
                    offset: 2,
                    bytes_total: 2,
                    result: Ok(vec![b'c', b'd']),
                },
            ]),
        }));
        let (buf, res) = read_exact_at_impl(buf, 0, None, |buf, offset| {
            let mock_read_at = Arc::clone(&mock_read_at);
            async move { mock_read_at.lock().await.read_at(buf, offset).await }
        })
        .await;
        assert!(res.is_ok());
        assert_eq!(buf, vec![b'a', b'b', b'c', b'd']);
    }

    #[tokio::test]
    async fn test_eof_before_buffer_full() {
        let buf = Vec::with_capacity(3);
        let mock_read_at = Arc::new(tokio::sync::Mutex::new(MockReadAt {
            expectations: VecDeque::from(vec![
                Expectation {
                    offset: 0,
                    bytes_total: 3,
                    result: Ok(vec![b'a']),
                },
                Expectation {
                    offset: 1,
                    bytes_total: 2,
                    result: Ok(vec![b'b']),
                },
                Expectation {
                    offset: 2,
                    bytes_total: 1,
                    result: Ok(vec![]),
                },
            ]),
        }));
        let (_buf, res) = read_exact_at_impl(buf, 0, None, |buf, offset| {
            let mock_read_at = Arc::clone(&mock_read_at);
            async move { mock_read_at.lock().await.read_at(buf, offset).await }
        })
        .await;
        let Err(err) = res else {
            panic!("should return an error");
        };
        assert_eq!(err.kind(), std::io::ErrorKind::UnexpectedEof);
        assert_eq!(format!("{err}"), "failed to fill whole buffer");
        // buffer contents on error are unspecified
    }
}

struct FileGuard {
    slot_guard: RwLockReadGuard<'static, SlotInner>,
}

impl AsRef<OwnedFd> for FileGuard {
    fn as_ref(&self) -> &OwnedFd {
        // This unwrap is safe because we only create `FileGuard`s
        // if we know that the file is Some.
        self.slot_guard.file.as_ref().unwrap()
    }
}

impl FileGuard {
    /// Soft deprecation: we'll move VirtualFile to async APIs and remove this function eventually.
    fn with_std_file<F, R>(&self, with: F) -> R
    where
        F: FnOnce(&File) -> R,
    {
        // SAFETY:
        // - lifetime of the fd: `file` doesn't outlive the OwnedFd stored in `self`.
        // - `&` usage below: `self` is `&`, hence Rust typesystem guarantees there are is no `&mut`
        let file = unsafe { File::from_raw_fd(self.as_ref().as_raw_fd()) };
        let res = with(&file);
        let _ = file.into_raw_fd();
        res
    }
    /// Soft deprecation: we'll move VirtualFile to async APIs and remove this function eventually.
    fn with_std_file_mut<F, R>(&mut self, with: F) -> R
    where
        F: FnOnce(&mut File) -> R,
    {
        // SAFETY:
        // - lifetime of the fd: `file` doesn't outlive the OwnedFd stored in `self`.
        // - &mut usage below: `self` is `&mut`, hence this call is the only task/thread that has control over the underlying fd
        let mut file = unsafe { File::from_raw_fd(self.as_ref().as_raw_fd()) };
        let res = with(&mut file);
        let _ = file.into_raw_fd();
        res
    }
}

impl tokio_epoll_uring::IoFd for FileGuard {
    unsafe fn as_fd(&self) -> RawFd {
        let owned_fd: &OwnedFd = self.as_ref();
        owned_fd.as_raw_fd()
    }
}

#[cfg(test)]
impl VirtualFile {
    pub(crate) async fn read_blk(
        &self,
        blknum: u32,
    ) -> Result<crate::tenant::block_io::BlockLease<'_>, std::io::Error> {
        use crate::page_cache::PAGE_SZ;
        let buf = vec![0; PAGE_SZ];
        let buf = self
            .read_exact_at(buf, blknum as u64 * (PAGE_SZ as u64))
            .await?;
        Ok(crate::tenant::block_io::BlockLease::Vec(buf))
    }

    async fn read_to_end(&mut self, buf: &mut Vec<u8>) -> Result<(), Error> {
        let mut tmp = vec![0; 128];
        loop {
            let res;
            (tmp, res) = self.read_at(tmp, self.pos).await;
            match res {
                Ok(0) => return Ok(()),
                Ok(n) => {
                    self.pos += n as u64;
                    buf.extend_from_slice(&tmp[..n]);
                }
                Err(ref e) if e.kind() == std::io::ErrorKind::Interrupted => {}
                Err(e) => return Err(e),
            }
        }
    }
}

impl Drop for VirtualFile {
    /// If a VirtualFile is dropped, close the underlying file if it was open.
    fn drop(&mut self) {
        let handle = self.handle.get_mut();

        fn clean_slot(slot: &Slot, mut slot_guard: RwLockWriteGuard<'_, SlotInner>, tag: u64) {
            if slot_guard.tag == tag {
                slot.recently_used.store(false, Ordering::Relaxed);
                // there is also operation "close-by-replace" for closes done on eviction for
                // comparison.
                if let Some(fd) = slot_guard.file.take() {
                    STORAGE_IO_TIME_METRIC
                        .get(StorageIoOperation::Close)
                        .observe_closure_duration(|| drop(fd));
                }
            }
        }

        // We don't have async drop so we cannot directly await the lock here.
        // Instead, first do a best-effort attempt at closing the underlying
        // file descriptor by using `try_write`, and if that fails, spawn
        // a tokio task to do it asynchronously: we just want it to be
        // cleaned up eventually.
        // Most of the time, the `try_lock` should succeed though,
        // as we have `&mut self` access. In other words, if the slot
        // is still occupied by our file, there should be no access from
        // other I/O operations; the only other possible place to lock
        // the slot is the lock algorithm looking for free slots.
        let slot = &get_open_files().slots[handle.index];
        if let Ok(slot_guard) = slot.inner.try_write() {
            clean_slot(slot, slot_guard, handle.tag);
        } else {
            let tag = handle.tag;
            tokio::spawn(async move {
                let slot_guard = slot.inner.write().await;
                clean_slot(slot, slot_guard, tag);
            });
        };
    }
}

impl OwnedAsyncWriter for VirtualFile {
    #[inline(always)]
    async fn write_all<
        B: BoundedBuf<Buf = Buf, Bounds = Bounds>,
        Buf: IoBuf + Send,
        Bounds: std::ops::RangeBounds<usize>,
    >(
        &mut self,
        buf: B,
        _: &RequestContext,
    ) -> std::io::Result<(usize, B::Buf)> {
        let (buf, res) = VirtualFile::write_all(self, buf).await;
        res.map(move |v| (v, buf))
    }

    #[inline(always)]
    async fn write_all_borrowed(
        &mut self,
        _buf: &[u8],
        _ctx: &RequestContext,
    ) -> std::io::Result<usize> {
        // TODO: ensure this through the type system
        panic!("this should not happen");
    }
}

impl OpenFiles {
    fn new(num_slots: usize) -> OpenFiles {
        let mut slots = Box::new(Vec::with_capacity(num_slots));
        for _ in 0..num_slots {
            let slot = Slot {
                recently_used: AtomicBool::new(false),
                inner: RwLock::new(SlotInner { tag: 0, file: None }),
            };
            slots.push(slot);
        }

        OpenFiles {
            next: AtomicUsize::new(0),
            slots: Box::leak(slots),
        }
    }
}

///
/// Initialize the virtual file module. This must be called once at page
/// server startup.
///
#[cfg(not(test))]
pub fn init(num_slots: usize, engine: IoEngineKind) {
    if OPEN_FILES.set(OpenFiles::new(num_slots)).is_err() {
        panic!("virtual_file::init called twice");
    }
    io_engine::init(engine);
    crate::metrics::virtual_file_descriptor_cache::SIZE_MAX.set(num_slots as u64);
}

const TEST_MAX_FILE_DESCRIPTORS: usize = 10;

// Get a handle to the global slots array.
fn get_open_files() -> &'static OpenFiles {
    //
    // In unit tests, page server startup doesn't happen and no one calls
    // virtual_file::init(). Initialize it here, with a small array.
    //
    // This applies to the virtual file tests below, but all other unit
    // tests too, so the virtual file facility is always usable in
    // unit tests.
    //
    if cfg!(test) {
        OPEN_FILES.get_or_init(|| OpenFiles::new(TEST_MAX_FILE_DESCRIPTORS))
    } else {
        OPEN_FILES.get().expect("virtual_file::init not called yet")
    }
}

#[cfg(test)]
mod tests {
    use super::*;
    use rand::seq::SliceRandom;
    use rand::thread_rng;
    use rand::Rng;
    use std::future::Future;
    use std::io::Write;
    use std::os::unix::fs::FileExt;
    use std::sync::Arc;

    enum MaybeVirtualFile {
        VirtualFile(VirtualFile),
        File(File),
    }

    impl From<VirtualFile> for MaybeVirtualFile {
        fn from(vf: VirtualFile) -> Self {
            MaybeVirtualFile::VirtualFile(vf)
        }
    }

    impl MaybeVirtualFile {
        async fn read_exact_at(&self, mut buf: Vec<u8>, offset: u64) -> Result<Vec<u8>, Error> {
            match self {
                MaybeVirtualFile::VirtualFile(file) => file.read_exact_at(buf, offset).await,
                MaybeVirtualFile::File(file) => file.read_exact_at(&mut buf, offset).map(|()| buf),
            }
        }
        async fn write_all_at<B: BoundedBuf<Buf = Buf>, Buf: IoBuf + Send>(
            &self,
            buf: B,
            offset: u64,
        ) -> Result<(), Error> {
            match self {
                MaybeVirtualFile::VirtualFile(file) => {
                    let (_buf, res) = file.write_all_at(buf, offset).await;
                    res
                }
                MaybeVirtualFile::File(file) => {
                    let buf_len = buf.bytes_init();
                    if buf_len == 0 {
                        return Ok(());
                    }
                    file.write_all_at(&buf.slice(0..buf_len), offset)
                }
            }
        }
        async fn seek(&mut self, pos: SeekFrom) -> Result<u64, Error> {
            match self {
                MaybeVirtualFile::VirtualFile(file) => file.seek(pos).await,
                MaybeVirtualFile::File(file) => file.seek(pos),
            }
        }
        async fn write_all<B: BoundedBuf<Buf = Buf>, Buf: IoBuf + Send>(
            &mut self,
            buf: B,
        ) -> Result<(), Error> {
            match self {
                MaybeVirtualFile::VirtualFile(file) => {
                    let (_buf, res) = file.write_all(buf).await;
                    res.map(|_| ())
                }
                MaybeVirtualFile::File(file) => {
                    let buf_len = buf.bytes_init();
                    if buf_len == 0 {
                        return Ok(());
                    }
                    file.write_all(&buf.slice(0..buf_len))
                }
            }
        }

        // Helper function to slurp contents of a file, starting at the current position,
        // into a string
        async fn read_string(&mut self) -> Result<String, Error> {
            use std::io::Read;
            let mut buf = String::new();
            match self {
                MaybeVirtualFile::VirtualFile(file) => {
                    let mut buf = Vec::new();
                    file.read_to_end(&mut buf).await?;
                    return Ok(String::from_utf8(buf).unwrap());
                }
                MaybeVirtualFile::File(file) => {
                    file.read_to_string(&mut buf)?;
                }
            }
            Ok(buf)
        }

        // Helper function to slurp a portion of a file into a string
        async fn read_string_at(&mut self, pos: u64, len: usize) -> Result<String, Error> {
            let buf = vec![0; len];
            let buf = self.read_exact_at(buf, pos).await?;
            Ok(String::from_utf8(buf).unwrap())
        }
    }

    #[tokio::test]
    async fn test_virtual_files() -> anyhow::Result<()> {
        // The real work is done in the test_files() helper function. This
        // allows us to run the same set of tests against a native File, and
        // VirtualFile. We trust the native Files and wouldn't need to test them,
        // but this allows us to verify that the operations return the same
        // results with VirtualFiles as with native Files. (Except that with
        // native files, you will run out of file descriptors if the ulimit
        // is low enough.)
        test_files("virtual_files", |path, open_options| async move {
            let vf = VirtualFile::open_with_options(&path, &open_options).await?;
            Ok(MaybeVirtualFile::VirtualFile(vf))
        })
        .await
    }

    #[tokio::test]
    async fn test_physical_files() -> anyhow::Result<()> {
        test_files("physical_files", |path, open_options| async move {
            Ok(MaybeVirtualFile::File({
                let owned_fd = open_options.open(path.as_std_path()).await?;
                File::from(owned_fd)
            }))
        })
        .await
    }

    async fn test_files<OF, FT>(testname: &str, openfunc: OF) -> anyhow::Result<()>
    where
        OF: Fn(Utf8PathBuf, OpenOptions) -> FT,
        FT: Future<Output = Result<MaybeVirtualFile, std::io::Error>>,
    {
        let testdir = crate::config::PageServerConf::test_repo_dir(testname);
        std::fs::create_dir_all(&testdir)?;

        let path_a = testdir.join("file_a");
        let mut file_a = openfunc(
            path_a.clone(),
            OpenOptions::new()
                .write(true)
                .create(true)
                .truncate(true)
                .to_owned(),
        )
        .await?;
        file_a.write_all(b"foobar".to_vec()).await?;

        // cannot read from a file opened in write-only mode
        let _ = file_a.read_string().await.unwrap_err();

        // Close the file and re-open for reading
        let mut file_a = openfunc(path_a, OpenOptions::new().read(true).to_owned()).await?;

        // cannot write to a file opened in read-only mode
        let _ = file_a.write_all(b"bar".to_vec()).await.unwrap_err();

        // Try simple read
        assert_eq!("foobar", file_a.read_string().await?);

        // It's positioned at the EOF now.
        assert_eq!("", file_a.read_string().await?);

        // Test seeks.
        assert_eq!(file_a.seek(SeekFrom::Start(1)).await?, 1);
        assert_eq!("oobar", file_a.read_string().await?);

        assert_eq!(file_a.seek(SeekFrom::End(-2)).await?, 4);
        assert_eq!("ar", file_a.read_string().await?);

        assert_eq!(file_a.seek(SeekFrom::Start(1)).await?, 1);
        assert_eq!(file_a.seek(SeekFrom::Current(2)).await?, 3);
        assert_eq!("bar", file_a.read_string().await?);

        assert_eq!(file_a.seek(SeekFrom::Current(-5)).await?, 1);
        assert_eq!("oobar", file_a.read_string().await?);

        // Test erroneous seeks to before byte 0
        file_a.seek(SeekFrom::End(-7)).await.unwrap_err();
        assert_eq!(file_a.seek(SeekFrom::Start(1)).await?, 1);
        file_a.seek(SeekFrom::Current(-2)).await.unwrap_err();

        // the erroneous seek should have left the position unchanged
        assert_eq!("oobar", file_a.read_string().await?);

        // Create another test file, and try FileExt functions on it.
        let path_b = testdir.join("file_b");
        let mut file_b = openfunc(
            path_b.clone(),
            OpenOptions::new()
                .read(true)
                .write(true)
                .create(true)
                .truncate(true)
                .to_owned(),
        )
        .await?;
        file_b.write_all_at(b"BAR".to_vec(), 3).await?;
        file_b.write_all_at(b"FOO".to_vec(), 0).await?;

        assert_eq!(file_b.read_string_at(2, 3).await?, "OBA");

        // Open a lot of files, enough to cause some evictions. (Or to be precise,
        // open the same file many times. The effect is the same.)
        //
        // leave file_a positioned at offset 1 before we start
        assert_eq!(file_a.seek(SeekFrom::Start(1)).await?, 1);

        let mut vfiles = Vec::new();
        for _ in 0..100 {
            let mut vfile =
                openfunc(path_b.clone(), OpenOptions::new().read(true).to_owned()).await?;
            assert_eq!("FOOBAR", vfile.read_string().await?);
            vfiles.push(vfile);
        }

        // make sure we opened enough files to definitely cause evictions.
        assert!(vfiles.len() > TEST_MAX_FILE_DESCRIPTORS * 2);

        // The underlying file descriptor for 'file_a' should be closed now. Try to read
        // from it again. We left the file positioned at offset 1 above.
        assert_eq!("oobar", file_a.read_string().await?);

        // Check that all the other FDs still work too. Use them in random order for
        // good measure.
        vfiles.as_mut_slice().shuffle(&mut thread_rng());
        for vfile in vfiles.iter_mut() {
            assert_eq!("OOBAR", vfile.read_string_at(1, 5).await?);
        }

        Ok(())
    }

    /// Test using VirtualFiles from many threads concurrently. This tests both using
    /// a lot of VirtualFiles concurrently, causing evictions, and also using the same
    /// VirtualFile from multiple threads concurrently.
    #[tokio::test]
    async fn test_vfile_concurrency() -> Result<(), Error> {
        const SIZE: usize = 8 * 1024;
        const VIRTUAL_FILES: usize = 100;
        const THREADS: usize = 100;
        const SAMPLE: [u8; SIZE] = [0xADu8; SIZE];

        let testdir = crate::config::PageServerConf::test_repo_dir("vfile_concurrency");
        std::fs::create_dir_all(&testdir)?;

        // Create a test file.
        let test_file_path = testdir.join("concurrency_test_file");
        {
            let file = File::create(&test_file_path)?;
            file.write_all_at(&SAMPLE, 0)?;
        }

        // Open the file many times.
        let mut files = Vec::new();
        for _ in 0..VIRTUAL_FILES {
            let f = VirtualFile::open_with_options(&test_file_path, OpenOptions::new().read(true))
                .await?;
            files.push(f);
        }
        let files = Arc::new(files);

        // Launch many threads, and use the virtual files concurrently in random order.
        let rt = tokio::runtime::Builder::new_multi_thread()
            .worker_threads(THREADS)
            .thread_name("test_vfile_concurrency thread")
            .build()
            .unwrap();
        let mut hdls = Vec::new();
        for _threadno in 0..THREADS {
            let files = files.clone();
            let hdl = rt.spawn(async move {
                let mut buf = vec![0u8; SIZE];
                let mut rng = rand::rngs::OsRng;
                for _ in 1..1000 {
                    let f = &files[rng.gen_range(0..files.len())];
                    buf = f.read_exact_at(buf, 0).await.unwrap();
                    assert!(buf == SAMPLE);
                }
            });
            hdls.push(hdl);
        }
        for hdl in hdls {
            hdl.await?;
        }
        std::mem::forget(rt);

        Ok(())
    }

    #[tokio::test]
    async fn test_atomic_overwrite_basic() {
        let testdir = crate::config::PageServerConf::test_repo_dir("test_atomic_overwrite_basic");
        std::fs::create_dir_all(&testdir).unwrap();

        let path = testdir.join("myfile");
        let tmp_path = testdir.join("myfile.tmp");

        VirtualFile::crashsafe_overwrite(path.clone(), tmp_path.clone(), b"foo".to_vec())
            .await
            .unwrap();
        let mut file = MaybeVirtualFile::from(VirtualFile::open(&path).await.unwrap());
        let post = file.read_string().await.unwrap();
        assert_eq!(post, "foo");
        assert!(!tmp_path.exists());
        drop(file);

        VirtualFile::crashsafe_overwrite(path.clone(), tmp_path.clone(), b"bar".to_vec())
            .await
            .unwrap();
        let mut file = MaybeVirtualFile::from(VirtualFile::open(&path).await.unwrap());
        let post = file.read_string().await.unwrap();
        assert_eq!(post, "bar");
        assert!(!tmp_path.exists());
        drop(file);
    }

    #[tokio::test]
    async fn test_atomic_overwrite_preexisting_tmp() {
        let testdir =
            crate::config::PageServerConf::test_repo_dir("test_atomic_overwrite_preexisting_tmp");
        std::fs::create_dir_all(&testdir).unwrap();

        let path = testdir.join("myfile");
        let tmp_path = testdir.join("myfile.tmp");

        std::fs::write(&tmp_path, "some preexisting junk that should be removed").unwrap();
        assert!(tmp_path.exists());

        VirtualFile::crashsafe_overwrite(path.clone(), tmp_path.clone(), b"foo".to_vec())
            .await
            .unwrap();

        let mut file = MaybeVirtualFile::from(VirtualFile::open(&path).await.unwrap());
        let post = file.read_string().await.unwrap();
        assert_eq!(post, "foo");
        assert!(!tmp_path.exists());
        drop(file);
    }
}<|MERGE_RESOLUTION|>--- conflicted
+++ resolved
@@ -37,12 +37,8 @@
 pub(crate) use metadata::Metadata;
 pub(crate) use open_options::*;
 
-<<<<<<< HEAD
 use self::owned_buffers_io::write::OwnedAsyncWriter;
 
-=======
-#[cfg_attr(not(target_os = "linux"), allow(dead_code))]
->>>>>>> 63b2060a
 pub(crate) mod owned_buffers_io {
     //! Abstractions for IO with owned buffers.
     //!
@@ -55,10 +51,7 @@
 
     pub(crate) mod write;
     pub(crate) mod util {
-<<<<<<< HEAD
         pub(crate) mod page_cache_priming_writer;
-=======
->>>>>>> 63b2060a
         pub(crate) mod size_tracking_writer;
     }
 }
